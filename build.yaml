os:
  - ubuntu/bionic64/csharp-driver
cassandra:
<<<<<<< HEAD
  - dse-4.8
  - dse-5.0
  - dse-5.1
  - dse-6.0
=======
  - 2.1
  - 2.2
  - 3.0
  - '3.11'
>>>>>>> 9305fbca
env:
  CSHARP_VERSION:
    - mono
    - netcore
build:
  - script: |
      # Set the Java paths (for CCM)
      export JAVA_HOME=$CCM_JAVA_HOME
      export PATH=$JAVA_HOME/bin:$PATH
      export SIMULACRON_PATH=$HOME/simulacron.jar
      export CCM_PATH=$HOME/ccm
      export DSE_INITIAL_IPPREFIX="127.0.0."
      export DSE_BRANCH=$CCM_BRANCH
      export DSE_VERSION=$CCM_VERSION
      export DSE_IN_REMOTE_SERVER="false"

      if [ $DSE_VERSION = '6.0' ]; then
          echo "Setting DSE 6.0 install-dir"
          export DSE_PATH=$CCM_INSTALL_DIR
      fi
      
      echo $DSE_VERSION
      echo $DSE_PATH
      echo $DSE_INITIAL_IPPREFIX
      echo $CSHARP_VERSION

      # Define Cassandra runtime
      echo "========== Setting Apache Cassandra Version =========="
      export CASSANDRA_VERSION=$CCM_CASSANDRA_VERSION

      echo "========== Copying ssl files to $HOME/ssl =========="
      cp -r /home/jenkins/ccm/ssl $HOME/ssl

      # Download and uncompress saxon
      mkdir saxon
      curl -L -o saxon/SaxonHE9-8-0-12J.zip https://downloads.sourceforge.net/project/saxon/Saxon-HE/9.8/SaxonHE9-8-0-12J.zip
      unzip saxon/SaxonHE9-8-0-12J.zip -d saxon
 
      if [ $CSHARP_VERSION = 'mono' ]; then
          echo "========== Starting Mono Build =========="
          mono --version
          # Define alias for Nuget
          nuget() {
                mono /usr/local/bin/nuget.exe "$@"
          }
          export -f nuget

          # Install the required packages
<<<<<<< HEAD
          export EnableNuGetPackageRestore=true
          msbuild /t:restore /v:m src/Dse.sln
=======
>>>>>>> 9305fbca
          nuget install NUnit.Runners -Version 3.6.1 -OutputDirectory testrunner

          # Compile the driver and test code
<<<<<<< HEAD
          msbuild /p:Configuration=Release /v:m /p:DynamicConstants=LINUX src/Dse.sln
          # Run the tests
          echo "==========RUNNING FULL SUITE OF TESTS=========="
          mono ./testrunner/NUnit.ConsoleRunner.3.6.1/tools/nunit3-console.exe src/Dse.Test.Integration/bin/Release/net452/Dse.Test.Integration.dll --where:cat=short --labels=All --result:"TestResult_nunit3.xml"
          saxon-xslt -o TestResult.xml TestResult_nunit3.xml tools/nunit3-xunit.xslt
=======
          msbuild /t:restore /v:m src/Cassandra.sln
          msbuild /p:Configuration=Release /v:m /p:DynamicConstants=LINUX src/Cassandra.sln

          # Run the tests
          mono ./testrunner/NUnit.ConsoleRunner.3.6.1/tools/nunit3-console.exe src/Cassandra.IntegrationTests/bin/Release/net452/Cassandra.IntegrationTests.dll --where:cat=short --labels=All --result:"TestResult_nunit3.xml"
          java -jar saxon/saxon9he.jar -o:TestResult.xml TestResult_nunit3.xml tools/nunit3-xunit.xslt
>>>>>>> 9305fbca
      else
          echo "========== Starting .NET Core SDK Build =========="
          export DOTNET_CLI_TELEMETRY_OPTOUT=1
          dotnet --version

          # Install the required packages
          dotnet restore src

          # Run the tests
<<<<<<< HEAD
          echo "==========RUNNING FULL SUITE OF TESTS=========="
          dotnet test src/Dse.Test.Integration/Dse.Test.Integration.csproj -f netcoreapp1.0 -c Release --filter TestCategory=short --logger "trx;LogFileName=../../../TestResult_trx.xml"
          saxon-xslt -o TestResult.xml TestResult_trx.xml tools/trx-to-junit.xslt
=======
          dotnet test src/Cassandra.IntegrationTests/Cassandra.IntegrationTests.csproj -f netcoreapp2.0 -c Release --filter TestCategory=short --logger "trx;LogFileName=../../../TestResult_trx.xml"
          java -jar saxon/saxon9he.jar -o:TestResult.xml TestResult_trx.xml tools/trx-to-junit.xslt
>>>>>>> 9305fbca
      fi

  - xunit:
    - "TestResult.xml"
<|MERGE_RESOLUTION|>--- conflicted
+++ resolved
@@ -1,17 +1,10 @@
 os:
   - ubuntu/bionic64/csharp-driver
 cassandra:
-<<<<<<< HEAD
   - dse-4.8
   - dse-5.0
   - dse-5.1
   - dse-6.0
-=======
-  - 2.1
-  - 2.2
-  - 3.0
-  - '3.11'
->>>>>>> 9305fbca
 env:
   CSHARP_VERSION:
     - mono
@@ -39,7 +32,7 @@
       echo $CSHARP_VERSION
 
       # Define Cassandra runtime
-      echo "========== Setting Apache Cassandra Version =========="
+      echo "========== Setting Server Version =========="
       export CASSANDRA_VERSION=$CCM_CASSANDRA_VERSION
 
       echo "========== Copying ssl files to $HOME/ssl =========="
@@ -60,28 +53,17 @@
           export -f nuget
 
           # Install the required packages
-<<<<<<< HEAD
           export EnableNuGetPackageRestore=true
           msbuild /t:restore /v:m src/Dse.sln
-=======
->>>>>>> 9305fbca
           nuget install NUnit.Runners -Version 3.6.1 -OutputDirectory testrunner
 
           # Compile the driver and test code
-<<<<<<< HEAD
           msbuild /p:Configuration=Release /v:m /p:DynamicConstants=LINUX src/Dse.sln
+
           # Run the tests
           echo "==========RUNNING FULL SUITE OF TESTS=========="
           mono ./testrunner/NUnit.ConsoleRunner.3.6.1/tools/nunit3-console.exe src/Dse.Test.Integration/bin/Release/net452/Dse.Test.Integration.dll --where:cat=short --labels=All --result:"TestResult_nunit3.xml"
-          saxon-xslt -o TestResult.xml TestResult_nunit3.xml tools/nunit3-xunit.xslt
-=======
-          msbuild /t:restore /v:m src/Cassandra.sln
-          msbuild /p:Configuration=Release /v:m /p:DynamicConstants=LINUX src/Cassandra.sln
-
-          # Run the tests
-          mono ./testrunner/NUnit.ConsoleRunner.3.6.1/tools/nunit3-console.exe src/Cassandra.IntegrationTests/bin/Release/net452/Cassandra.IntegrationTests.dll --where:cat=short --labels=All --result:"TestResult_nunit3.xml"
           java -jar saxon/saxon9he.jar -o:TestResult.xml TestResult_nunit3.xml tools/nunit3-xunit.xslt
->>>>>>> 9305fbca
       else
           echo "========== Starting .NET Core SDK Build =========="
           export DOTNET_CLI_TELEMETRY_OPTOUT=1
@@ -91,14 +73,9 @@
           dotnet restore src
 
           # Run the tests
-<<<<<<< HEAD
           echo "==========RUNNING FULL SUITE OF TESTS=========="
-          dotnet test src/Dse.Test.Integration/Dse.Test.Integration.csproj -f netcoreapp1.0 -c Release --filter TestCategory=short --logger "trx;LogFileName=../../../TestResult_trx.xml"
-          saxon-xslt -o TestResult.xml TestResult_trx.xml tools/trx-to-junit.xslt
-=======
-          dotnet test src/Cassandra.IntegrationTests/Cassandra.IntegrationTests.csproj -f netcoreapp2.0 -c Release --filter TestCategory=short --logger "trx;LogFileName=../../../TestResult_trx.xml"
+          dotnet test src/Dse.Test.Integration/Dse.Test.Integration.csproj -f netcoreapp2.0 -c Release --filter TestCategory=short --logger "trx;LogFileName=../../../TestResult_trx.xml"
           java -jar saxon/saxon9he.jar -o:TestResult.xml TestResult_trx.xml tools/trx-to-junit.xslt
->>>>>>> 9305fbca
       fi
 
   - xunit:
