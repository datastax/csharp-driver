schedules:
  commit-oss:
    # Run short suite on commit
    schedule: per_commit
    notify:
      slack: csharp-driver-dev-bots
    matrix:
      exclude:
<<<<<<< HEAD
      # net45(mono) and netstandard1.5 build 3.11 and dse-6.7 only
        - dotnet: ['mono', 'netcoreapp2.0']
          cassandra: ['2.1', '2.2', '3.0', 'dse-5.0', 'dse-5.1', 'dse-6.0', 'dse-6.8.0']
      # netstandard2.0 build latest minors
        - dotnet: 'netcoreapp2.1'
          cassandra: ['3.0', 'dse-5.0', 'dse-6.0', 'dse-6.8.0']
  nightly:
    # nightly job for primary branches to run all configs.
=======
      # dont build on windows (windows provisioning takes too long, run only on nightly and weekly schedules)
        - os: 'win/cs'
      # on linux dont build net452 and net461
        - os: 'ubuntu/bionic64/csharp-driver'
          dotnet: ['net452', 'net461']
      # on linux with netcoreapp2.1 target 2.2 and 3.11
        - os: 'ubuntu/bionic64/csharp-driver'
          dotnet: ['netcoreapp2.1']
          cassandra: ['2.1', '3.0', 'dse-5.0', 'dse-5.1', 'dse-6.0', 'dse-6.7', 'dse-6.8']
      # on linux with mono and netcoreapp2.0 target 3.11
        - os: 'ubuntu/bionic64/csharp-driver'
          dotnet: ['mono', 'netcoreapp2.0']
          cassandra: ['2.1', '2.2', '3.0', 'dse-5.0', 'dse-5.1', 'dse-6.0', 'dse-6.7', 'dse-6.8']
  commit-dse:
    # Run short suite on commit
    schedule: per_commit
    notify:
      slack: csharp-driver-dev-bots
    matrix:
      exclude:
      # dont build on windows (DSE is very slow on WSL, run only on nightly and weekly schedules)
        - os: 'win/cs'
      # on linux dont build net452 and net461
        - os: 'ubuntu/bionic64/csharp-driver'
          dotnet: ['net452', 'net461']
      # on linux with netcoreapp2.1 target dse-5.1 and dse-6.7
        - os: 'ubuntu/bionic64/csharp-driver'
          dotnet: ['netcoreapp2.1']
          cassandra: ['2.1', '2.2', '3.0', '3.11', 'dse-5.0', 'dse-6.0', 'dse-6.8']
      # on linux with mono and netcoreapp2.0 target dse-6.7
        - os: 'ubuntu/bionic64/csharp-driver'
          dotnet: ['mono', 'netcoreapp2.0']
          cassandra: ['2.1', '2.2', '3.0', '3.11', 'dse-5.0', 'dse-5.1', 'dse-6.0', 'dse-6.8']
  nightly-oss-ubuntu:
    # nightly job for primary branches to run almost all configs on ubuntu.
    schedule: nightly
    notify:
      slack: csharp-driver-dev-bots
    branches:
      # regex matches primary branch format (2.1, 3.x, 3.0.x, 3.1.x, master, etc).
      include: ["/((\\d+(\\.[\\dx]+)+)|master)/"]
    matrix:
      exclude:
        - os: 'win/cs'
      # on linux dont build net452 and net461
        - os: 'ubuntu/bionic64/csharp-driver'
          dotnet: ['net452', 'net461']
      # on linux dont build dse
        - os: 'ubuntu/bionic64/csharp-driver'
          cassandra: ['dse-5.0', 'dse-5.1', 'dse-6.0', 'dse-6.7', 'dse-6.8']
      # on linux with netcoreapp2.1 target all oss
      # on linux with mono and netcoreapp2.0 target 2.2 and 3.11
        - os: 'ubuntu/bionic64/csharp-driver'
          dotnet: ['mono', 'netcoreapp2.0']
          cassandra: ['2.1', '3.0']
  nightly-dse-ubuntu:
    # nightly job for primary branches to run almost all configs on ubuntu.
>>>>>>> b9c5daab
    schedule: nightly
    notify:
      slack: csharp-driver-dev-bots
    branches:
      # regex matches primary branch format (2.1, 3.x, 3.0.x, 3.1.x, master, etc).
      include: ["/((\\d+(\\.[\\dx]+)+)|master)/"]
    matrix:
      exclude:
        - os: 'win/cs'
      # on linux dont build net452 and net461
        - os: 'ubuntu/bionic64/csharp-driver'
          dotnet: ['net452', 'net461']
      # on linux dont build oss
        - os: 'ubuntu/bionic64/csharp-driver'
          cassandra: ['2.1', '2.2', '3.0', '3.11']
      # on linux with netcoreapp2.1 target all dse
      # on linux with mono and netcoreapp2.0 target dse-5.1 and dse-6.7
        - os: 'ubuntu/bionic64/csharp-driver'
          dotnet: ['mono', 'netcoreapp2.0']
          cassandra: ['dse-5.0', 'dse-6.0', 'dse-6.8']
  nightly-oss-windows:
    # nightly job for primary branches to run several configs on windows (windows builds are slow so it's less configs than the nightly ubuntu schedule).
    schedule: nightly
    notify:
      slack: csharp-driver-dev-bots
    branches:
      # regex matches primary branch format (2.1, 3.x, 3.0.x, 3.1.x, master, etc).
      include: ["/((\\d+(\\.[\\dx]+)+)|master)/"]
    matrix:
      exclude:
        - os: 'ubuntu/bionic64/csharp-driver'
      # on windows dont build mono
        - os: 'win/cs'
          dotnet: ['mono']
      # on windows target 3.11 with netcoreapp2.0 and netcoreapp2.
        - os: 'win/cs'
          dotnet: ['netcoreapp2.0', 'netcoreapp2.1']
          cassandra: ['2.1', '2.2', '3.0', 'dse-5.0', 'dse-5.1', 'dse-6.0', 'dse-6.7', 'dse-6.8']
      # on windows target 2.1, 2.2 and 3.11
        - os: 'win/cs'
          dotnet: ['net452']
          cassandra: ['3.0', 'dse-5.0', 'dse-5.1', 'dse-6.0', 'dse-6.7', 'dse-6.8']
      # on windows target 2.2 and 3.11 with net461
        - os: 'win/cs'
          dotnet: ['net461']
          cassandra: ['2.1', '3.0', 'dse-5.0', 'dse-5.1', 'dse-6.0', 'dse-6.7', 'dse-6.8']
  nightly-dse-windows:
    # nightly job for primary branches to run several configs on windows (windows builds are slow so it's less configs than the nightly ubuntu schedule).
    schedule: nightly
    notify:
      slack: csharp-driver-dev-bots
    branches:
      # regex matches primary branch format (2.1, 3.x, 3.0.x, 3.1.x, master, etc).
      include: ["/((\\d+(\\.[\\dx]+)+)|master)/"]
    matrix:
      exclude:
        - os: 'ubuntu/bionic64/csharp-driver'
      # on windows dont build mono
        - os: 'win/cs'
          dotnet: ['mono']
      # on windows target dse-6.7 with netcoreapp2.0 and netcoreapp2.
        - os: 'win/cs'
          dotnet: ['netcoreapp2.0', 'netcoreapp2.1']
          cassandra: ['2.1', '2.2', '3.0', '3.11', 'dse-5.0', 'dse-5.1', 'dse-6.0', 'dse-6.8']
      # on windows target dse-5.1, dse-6.7 and dse-6.8 with net452
        - os: 'win/cs'
          dotnet: ['net452']
          cassandra: ['2.1', '2.2', '3.0', '3.11', 'dse-5.0', 'dse-6.0']
      # on windows target dse-6.7 with net461
        - os: 'win/cs'
          dotnet: ['net461']
          cassandra: ['2.1', '2.2', '3.0', '3.11', 'dse-5.0', 'dse-5.1', 'dse-6.0', 'dse-6.8']
  adhoc:
    # adhoc job for non-primary braches that doesn't have the nightly and weekly schedules so this may be used to run same configs as the weekly schedule.
    schedule: adhoc
    notify:
      slack: csharp-driver-dev-bots
    branches:
      exclude: ["/((\\d+(\\.[\\dx]+)+)|master)/"]
    matrix:
      exclude:
      # on windows dont build mono
        - os: 'win/cs'
          dotnet: ['mono']
      # on windows target 3.11 and dse-6.7 with netcoreapp2.0 and netcoreapp2.
        - os: 'win/cs'
          dotnet: ['netcoreapp2.0', 'netcoreapp2.1']
          cassandra: ['2.1', '2.2', '3.0', 'dse-5.0', 'dse-5.1', 'dse-6.0', 'dse-6.8']
      # on windows target all with net452
      # on windows target 2.2, 3.11 and dse-6.7 with net461
        - os: 'win/cs'
          dotnet: ['net461']
          cassandra: ['2.1', '3.0', 'dse-5.0', 'dse-5.1', 'dse-6.0', 'dse-6.8']
      # on linux dont build net452 and net461
        - os: 'ubuntu/bionic64/csharp-driver'
          dotnet: ['net452', 'net461']
      # on linux target all
  weekly:
    schedule: 0 10 * * 7
    notify:
      slack: csharp-driver-dev-bots
    branches:
      include: ["/((\\d+(\\.[\\dx]+)+)|master)/"]
    matrix:
      exclude:
      # on windows dont build mono
        - os: 'win/cs'
          dotnet: ['mono']
      # on windows target 3.11 and dse-6.7 with netcoreapp2.0 and netcoreapp2.
        - os: 'win/cs'
          dotnet: ['netcoreapp2.0', 'netcoreapp2.1']
          cassandra: ['2.1', '2.2', '3.0', 'dse-5.0', 'dse-5.1', 'dse-6.0', 'dse-6.8']
      # on windows target all with net452
      # on windows target 2.2, 3.11 and dse-6.7 with net461
        - os: 'win/cs'
          dotnet: ['net461']
          cassandra: ['2.1', '3.0', 'dse-5.0', 'dse-5.1', 'dse-6.0', 'dse-6.8']
      # on linux dont build net452 and net461
        - os: 'ubuntu/bionic64/csharp-driver'
          dotnet: ['net452', 'net461']
      # on linux target all
os:
  - ubuntu/bionic64/csharp-driver
  - win/cs
cassandra:
  - '2.1'
  - '2.2'
  - '3.0'
  - '3.11'
  - 'dse-5.0'
  - 'dse-5.1'
  - 'dse-6.0'
  - 'dse-6.7'
  - 'dse-6.8.0'
dotnet:
  - 'mono'
  - 'netcoreapp2.0'
  - 'netcoreapp2.1'
  - 'net461'
  - 'net452'
build:
  - batch:
    script: |
      powershell.exe -File .\buildps.ps1
      
      if errorlevel 1 (
         echo Failure Reason Given is %errorlevel%
         exit /b %errorlevel%
      )
      
  - script: |
      export CASS_VERSION_SNI='dse-6.7'
      
      # Set the Java paths (for CCM)
      export JAVA_HOME=$CCM_JAVA_HOME
      export PATH=$JAVA_HOME/bin:$PATH
      export SIMULACRON_PATH=$HOME/simulacron.jar

      if [[ $CASSANDRA_VERSION == dse-* ]] ;
      then
          export CCM_PATH=$HOME/ccm
          export DSE_BRANCH=$CCM_BRANCH
          export DSE_VERSION=$CCM_VERSION
          export DSE_INITIAL_IPPREFIX="127.0.0."
          export DSE_IN_REMOTE_SERVER="false"
                
          if [ $DSE_VERSION = '6.0' ]; then
              echo "Setting DSE 6.0 install-dir"
              export DSE_PATH=$CCM_INSTALL_DIR
          fi
          
          echo $DSE_VERSION
          echo $DSE_PATH
          echo $DSE_INITIAL_IPPREFIX
          echo $DSE_IN_REMOTE_SERVER
          echo $DSE_INITIAL_IPPREFIX
      fi

      echo $CSHARP_VERSION

      # Define Cassandra runtime
      echo "========== Setting Server Version =========="
      export CASSANDRA_VERSION_ORIGINAL=$CASSANDRA_VERSION
      export CASSANDRA_VERSION=$CCM_CASSANDRA_VERSION

      echo "========== Copying ssl files to $HOME/ssl =========="
      cp -r /home/jenkins/ccm/ssl $HOME/ssl
      
      if [ $CASSANDRA_VERSION_ORIGINAL = $CASS_VERSION_SNI ]; then  
          export SNI_ENABLED="true"
          export SINGLE_ENDPOINT_PATH="${HOME}/proxy/run.sh"
          export SNI_CERTIFICATE_PATH="${HOME}/proxy/certs/client_key.pfx"
          export SNI_CA_PATH="${HOME}/proxy/certs/root.crt"
      fi
      
      echo $SNI_ENABLED
      echo $SINGLE_ENDPOINT_PATH
      echo $SNI_CERTIFICATE_PATH
      echo $SNI_CA_PATH
      
      ls "${HOME}/proxy/" 

      # Download and uncompress saxon
      mkdir saxon
      curl -L -o saxon/saxon9he.jar https://repo1.maven.org/maven2/net/sf/saxon/Saxon-HE/9.8.0-12/Saxon-HE-9.8.0-12.jar
 
      if [ $DOTNET_VERSION = 'mono' ]; then      
          echo "========== Starting Mono Build =========="
          mono --version
          # Define alias for Nuget
          nuget() {
                mono /usr/local/bin/nuget.exe "$@"
          }
          export -f nuget

          # Install the required packages
          nuget install NUnit.Runners -Version 3.6.1 -OutputDirectory testrunner

          # Compile the driver and test code
          msbuild /t:restore /v:m src/Cassandra.sln
          msbuild /p:Configuration=Release /v:m /p:DynamicConstants=LINUX src/Cassandra.sln

          # Run the tests
          mono ./testrunner/NUnit.ConsoleRunner.3.6.1/tools/nunit3-console.exe src/Cassandra.IntegrationTests/bin/Release/net452/Cassandra.IntegrationTests.dll --where "cat != long && cat != memory" --labels=All --result:"TestResult_nunit.xml" || error=true
          java -jar saxon/saxon9he.jar -o:TestResult.xml TestResult_nunit.xml tools/nunit3-junit.xslt
          
          #Fail the build if there was an error
          if [ $error ]
          then 
              exit -1
          fi
      else
          echo "========== Starting .NET Core Build =========="
          export DOTNET_CLI_TELEMETRY_OPTOUT=1
          dotnet --version

          # Install the required packages
          dotnet restore src

          # Run the tests
          dotnet test src/Cassandra.IntegrationTests/Cassandra.IntegrationTests.csproj -v n -f $DOTNET_VERSION -c Release --filter "(TestCategory!=long)&(TestCategory!=memory)" --logger "xunit;LogFilePath=../../TestResult_xunit.xml" || error=true
          java -jar saxon/saxon9he.jar -o:TestResult.xml TestResult_xunit.xml tools/JUnitXml.xslt
          
          #Fail the build if there was an error
          if [ $error ]
          then 
              exit -1
          fi
      fi
      

  - xunit:
    - "**/TestResult.xml"
<|MERGE_RESOLUTION|>--- conflicted
+++ resolved
@@ -6,16 +6,6 @@
       slack: csharp-driver-dev-bots
     matrix:
       exclude:
-<<<<<<< HEAD
-      # net45(mono) and netstandard1.5 build 3.11 and dse-6.7 only
-        - dotnet: ['mono', 'netcoreapp2.0']
-          cassandra: ['2.1', '2.2', '3.0', 'dse-5.0', 'dse-5.1', 'dse-6.0', 'dse-6.8.0']
-      # netstandard2.0 build latest minors
-        - dotnet: 'netcoreapp2.1'
-          cassandra: ['3.0', 'dse-5.0', 'dse-6.0', 'dse-6.8.0']
-  nightly:
-    # nightly job for primary branches to run all configs.
-=======
       # dont build on windows (windows provisioning takes too long, run only on nightly and weekly schedules)
         - os: 'win/cs'
       # on linux dont build net452 and net461
@@ -73,7 +63,6 @@
           cassandra: ['2.1', '3.0']
   nightly-dse-ubuntu:
     # nightly job for primary branches to run almost all configs on ubuntu.
->>>>>>> b9c5daab
     schedule: nightly
     notify:
       slack: csharp-driver-dev-bots
@@ -207,7 +196,7 @@
   - 'dse-5.1'
   - 'dse-6.0'
   - 'dse-6.7'
-  - 'dse-6.8.0'
+  - 'dse-6.8'
 dotnet:
   - 'mono'
   - 'netcoreapp2.0'
