﻿// 
//       Copyright (C) DataStax Inc.
// 
//    Licensed under the Apache License, Version 2.0 (the "License");
//    you may not use this file except in compliance with the License.
//    You may obtain a copy of the License at
// 
//       http://www.apache.org/licenses/LICENSE-2.0
// 
//    Unless required by applicable law or agreed to in writing, software
//    distributed under the License is distributed on an "AS IS" BASIS,
//    WITHOUT WARRANTIES OR CONDITIONS OF ANY KIND, either express or implied.
//    See the License for the specific language governing permissions and
//    limitations under the License.
// 

using System.Collections.Generic;
using Cassandra.Connections;
<<<<<<< HEAD
using Cassandra.Metrics.NoopImpl;
=======
using Cassandra.ExecutionProfiles;
using Cassandra.ProtocolEvents;
>>>>>>> c263ac01
using Cassandra.Requests;
using Cassandra.SessionManagement;

namespace Cassandra.Tests
{
    internal class TestConfigurationBuilder
    {
        public Policies Policies { get; set; } = Policies.DefaultPolicies;

        public ProtocolOptions ProtocolOptions { get; set; } = new ProtocolOptions();

        public PoolingOptions PoolingOptions { get; set; } = new PoolingOptions();

        public SocketOptions SocketOptions { get; set; } = new SocketOptions();

        public ClientOptions ClientOptions { get; set; } = new ClientOptions();

        public IAuthProvider AuthProvider { get; set; } = new NoneAuthProvider();

        public IAuthInfoProvider AuthInfoProvider { get; set; } = new SimpleAuthInfoProvider();

        public QueryOptions QueryOptions { get; set; } = new QueryOptions();

        public IAddressTranslator AddressTranslator { get; set; } = new DefaultAddressTranslator();

        public MetadataSyncOptions MetadataSyncOptions { get; set; } = new MetadataSyncOptions();

        public IStartupOptionsFactory StartupOptionsFactory { get; set; } = new StartupOptionsFactory();

        public IRequestOptionsMapper RequestOptionsMapper { get; set; } = new RequestOptionsMapper();

        public ISessionFactoryBuilder<IInternalCluster, IInternalSession> SessionFactoryBuilder { get; set; } = new SessionFactoryBuilder();

        public IReadOnlyDictionary<string, IExecutionProfile> ExecutionProfiles { get; set; } = new Dictionary<string, IExecutionProfile>();

        public IRequestHandlerFactory RequestHandlerFactory { get; set; } = new RequestHandlerFactory();

        public IHostConnectionPoolFactory HostConnectionPoolFactory { get; set; } = new HostConnectionPoolFactory();

        public IRequestExecutionFactory RequestExecutionFactory { get; set; } = new RequestExecutionFactory();

        public IConnectionFactory ConnectionFactory { get; set; } = new ConnectionFactory();

        public IControlConnectionFactory ControlConnectionFactory { get; set; } = new ControlConnectionFactory();

        public IPrepareHandlerFactory PrepareHandlerFactory { get; set; } = new PrepareHandlerFactory();

        public ITimerFactory TimerFactory { get; set; } = new TaskBasedTimerFactory();

        public IEndPointResolver EndPointResolver { get; set; } = new EndPointResolver(new DnsResolver(), new ProtocolOptions());

        public Configuration Build()
        {
            return new Configuration(
                Policies,
                ProtocolOptions,
                PoolingOptions,
                SocketOptions,
                ClientOptions,
                AuthProvider,
                AuthInfoProvider,
                QueryOptions,
                AddressTranslator,
                StartupOptionsFactory,
                SessionFactoryBuilder,
<<<<<<< HEAD
                EmptyDriverMetricsProvider.Instance,
                EmptyDriverMetricsScheduler.Instance,
=======
                ExecutionProfiles,
                RequestOptionsMapper,
                MetadataSyncOptions,
                EndPointResolver,
>>>>>>> c263ac01
                RequestHandlerFactory,
                HostConnectionPoolFactory,
                RequestExecutionFactory,
                ConnectionFactory,
                ControlConnectionFactory,
                PrepareHandlerFactory,
                TimerFactory);
        }
    }
}<|MERGE_RESOLUTION|>--- conflicted
+++ resolved
@@ -16,12 +16,9 @@
 
 using System.Collections.Generic;
 using Cassandra.Connections;
-<<<<<<< HEAD
+using Cassandra.ExecutionProfiles;
 using Cassandra.Metrics.NoopImpl;
-=======
-using Cassandra.ExecutionProfiles;
 using Cassandra.ProtocolEvents;
->>>>>>> c263ac01
 using Cassandra.Requests;
 using Cassandra.SessionManagement;
 
@@ -87,15 +84,12 @@
                 AddressTranslator,
                 StartupOptionsFactory,
                 SessionFactoryBuilder,
-<<<<<<< HEAD
-                EmptyDriverMetricsProvider.Instance,
-                EmptyDriverMetricsScheduler.Instance,
-=======
                 ExecutionProfiles,
                 RequestOptionsMapper,
                 MetadataSyncOptions,
                 EndPointResolver,
->>>>>>> c263ac01
+                EmptyDriverMetricsProvider.Instance,
+                EmptyDriverMetricsScheduler.Instance,
                 RequestHandlerFactory,
                 HostConnectionPoolFactory,
                 RequestExecutionFactory,
