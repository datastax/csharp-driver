//
//      Copyright (C) DataStax Inc.
//
//   Licensed under the Apache License, Version 2.0 (the "License");
//   you may not use this file except in compliance with the License.
//   You may obtain a copy of the License at
//
//      http://www.apache.org/licenses/LICENSE-2.0
//
//   Unless required by applicable law or agreed to in writing, software
//   distributed under the License is distributed on an "AS IS" BASIS,
//   WITHOUT WARRANTIES OR CONDITIONS OF ANY KIND, either express or implied.
//   See the License for the specific language governing permissions and
//   limitations under the License.
//

using System;
using System.Collections.Generic;
using System.Net;
using System.Threading.Tasks;
using Cassandra.Connections;
using Cassandra.ProtocolEvents;
using Cassandra.Serialization;
using Cassandra.Tasks;

using Moq;

namespace Cassandra.Tests.Connections
{
    internal class FakeControlConnectionFactory : IControlConnectionFactory
    {
        public IControlConnection Create(IProtocolEventDebouncer protocolEventDebouncer, ProtocolVersion initialProtocolVersion, Configuration config, Metadata metadata, IEnumerable<object> contactPoints)
        {
            var cc = Mock.Of<IControlConnection>();
<<<<<<< HEAD
            Mock.Get(cc).Setup(c => c.InitAsync()).Returns(Task.Run(() =>
            {
                foreach (var cp in contactPoints)
                {
                    if (cp is string cpStr && IPAddress.TryParse(cpStr, out var addr))
                    {
                        var host = metadata.AddHost(new IPEndPoint(addr, config.ProtocolOptions.Port));
                        host.SetInfo(BuildRow());
                        Mock.Get(cc).Setup(c => c.Host).Returns(host);
                    }
                    else if (cp is IPEndPoint endpt)
                    {
                        var host = metadata.AddHost(endpt);
                        host.SetInfo(BuildRow());
                        Mock.Get(cc).Setup(c => c.Host).Returns(host);
                    }
                }
            }));
            Mock.Get(cc).Setup(c => c.Serializer).Returns(new Serializer(ProtocolVersion.V3));
=======
            Mock.Get(cc).Setup(c => c.InitAsync()).Returns(TaskHelper.Completed);
            Mock.Get(cc).Setup(c => c.Serializer).Returns(new SerializerManager(ProtocolVersion.V3));
>>>>>>> dc2983df
            return cc;
        }

        private IRow BuildRow(Guid? hostId = null)
        {
            return new TestHelper.DictionaryBasedRow(new Dictionary<string, object>
            {
                { "host_id", hostId ?? Guid.NewGuid() },
                { "data_center", "dc1"},
                { "rack", "rack1" },
                { "release_version", "3.11.1" },
                { "tokens", new List<string> { "1" }}
            });
        }
    }
}<|MERGE_RESOLUTION|>--- conflicted
+++ resolved
@@ -32,7 +32,6 @@
         public IControlConnection Create(IProtocolEventDebouncer protocolEventDebouncer, ProtocolVersion initialProtocolVersion, Configuration config, Metadata metadata, IEnumerable<object> contactPoints)
         {
             var cc = Mock.Of<IControlConnection>();
-<<<<<<< HEAD
             Mock.Get(cc).Setup(c => c.InitAsync()).Returns(Task.Run(() =>
             {
                 foreach (var cp in contactPoints)
@@ -51,11 +50,7 @@
                     }
                 }
             }));
-            Mock.Get(cc).Setup(c => c.Serializer).Returns(new Serializer(ProtocolVersion.V3));
-=======
-            Mock.Get(cc).Setup(c => c.InitAsync()).Returns(TaskHelper.Completed);
             Mock.Get(cc).Setup(c => c.Serializer).Returns(new SerializerManager(ProtocolVersion.V3));
->>>>>>> dc2983df
             return cc;
         }
 
