--- conflicted
+++ resolved
@@ -37,8 +37,7 @@
             _rows = rows;
         }
 
-<<<<<<< HEAD
-        private Task<Response> Send(
+        private async Task<Response> Send(
             IConnection connection, ISerializer serializer, string cqlQuery, QueryProtocolOptions queryProtocolOptions)
         {
             Requests.Enqueue(new MetadataRequest
@@ -48,13 +47,9 @@
                 QueryProtocolOptions = queryProtocolOptions
             });
 
-=======
-        private async Task<Response> Send(IConnection connection, ProtocolVersion version, string cqlQuery, QueryProtocolOptions queryProtocolOptions)
-        {
-            Requests.Enqueue(new MetadataRequest { Version = version, CqlQuery = cqlQuery, QueryProtocolOptions = queryProtocolOptions });
             await Task.Yield();
             ThrowErrorIfNullRows(cqlQuery);
->>>>>>> b96d6877
+
             var response = new FakeResultResponse(ResultResponse.ResultResponseKind.Rows);
             _responsesByCql.AddOrUpdate(response, _ => cqlQuery, (_,__) => cqlQuery);
             return (Response) response;
