﻿//
//      Copyright (C) DataStax Inc.
//
//   Licensed under the Apache License, Version 2.0 (the "License");
//   you may not use this file except in compliance with the License.
//   You may obtain a copy of the License at
//
//      http://www.apache.org/licenses/LICENSE-2.0
//
//   Unless required by applicable law or agreed to in writing, software
//   distributed under the License is distributed on an "AS IS" BASIS,
//   WITHOUT WARRANTIES OR CONDITIONS OF ANY KIND, either express or implied.
//   See the License for the specific language governing permissions and
//   limitations under the License.
//

using System;
using System.Collections.Concurrent;
using System.Collections.Generic;
using System.Diagnostics;
using System.Linq;
using System.Text;
using System.Threading.Tasks;
using Cassandra.Connections;
using Cassandra.Data.Linq;
using Cassandra.Mapping;
using Cassandra.Observers;
using Cassandra.Serialization;
using Cassandra.Tests.Mapping.Pocos;
using Moq;
using NUnit.Framework;
using Cassandra.Tasks;
#pragma warning disable 618

namespace Cassandra.Tests.Mapping.Linq
{
    [TestFixture]
    public class LinqToCqlUnitTests : MappingTestBase
    {
        [Test]
        public void TestCqlFromLinq()
        {
            var table = SessionExtensions.GetTable<LinqDecoratedEntity>(GetSession((_,__) => {}));

            Assert.AreEqual(
                (from ent in table select ent).ToString(),
                @"SELECT ""x_pk"", ""x_ck1"", ""x_ck2"", ""x_f1"" FROM ""x_t"" ALLOW FILTERING");

            Assert.AreEqual(
                (from ent in table select ent.f1).ToString(),
                @"SELECT ""x_f1"" FROM ""x_t"" ALLOW FILTERING");

            Assert.AreEqual(
                (from ent in table where ent.pk == "koko" select ent.f1).ToString(),
                @"SELECT ""x_f1"" FROM ""x_t"" WHERE ""x_pk"" = ? ALLOW FILTERING");

            Assert.AreEqual(
                (from ent in table where ent.pk == "koko" select new { ent.f1, ent.ck2 }).ToString(),
                @"SELECT ""x_f1"", ""x_ck2"" FROM ""x_t"" WHERE ""x_pk"" = ? ALLOW FILTERING");

            Assert.AreEqual(
                (from ent in table where ent.pk == "koko" && ent.ck2 == 10 select new { ent.f1, ent.ck2 }).ToString(),
                @"SELECT ""x_f1"", ""x_ck2"" FROM ""x_t"" WHERE ""x_pk"" = ? AND ""x_ck2"" = ? ALLOW FILTERING");

            Assert.AreEqual(
                (from ent in table where ent.pk == "koko" && ent.ck2 == 10 select new { ent.f1, ent.ck2 }).Take(10).ToString(),
                @"SELECT ""x_f1"", ""x_ck2"" FROM ""x_t"" WHERE ""x_pk"" = ? AND ""x_ck2"" = ? LIMIT ? ALLOW FILTERING");

            Assert.AreEqual(
                (from ent in table where ent.pk == "koko" && ent.ck2 == 10 select new { ent.f1, ent.ck2 }).OrderBy(c => c.ck2).ToString(),
                @"SELECT ""x_f1"", ""x_ck2"" FROM ""x_t"" WHERE ""x_pk"" = ? AND ""x_ck2"" = ? ORDER BY ""x_ck2"" ALLOW FILTERING");

            Assert.AreEqual(
                (from ent in table where ent.pk == "koko" && ent.ck2 == 10 select new { ent.f1, ent.ck2, ent.ck1 }).OrderBy(c => c.ck2).OrderByDescending(c => c.ck1).ToString(),
                @"SELECT ""x_f1"", ""x_ck2"", ""x_ck1"" FROM ""x_t"" WHERE ""x_pk"" = ? AND ""x_ck2"" = ? ORDER BY ""x_ck2"", ""x_ck1"" DESC ALLOW FILTERING");

            Assert.AreEqual(
                (from ent in table where ent.pk == "koko" && ent.ck2 == 10 select new { ent.f1, ent.ck2, ent.ck1 }).OrderBy(c => c.ck2).OrderByDescending(c => c.ck1).ToString(),
                @"SELECT ""x_f1"", ""x_ck2"", ""x_ck1"" FROM ""x_t"" WHERE ""x_pk"" = ? AND ""x_ck2"" = ? ORDER BY ""x_ck2"", ""x_ck1"" DESC ALLOW FILTERING");

            Assert.AreEqual(
                (from ent in table where CqlToken.Create(ent.pk, ent.ck2, ent.ck2) > CqlToken.Create("x", 2) select new { ent.f1, ent.ck2, ent.ck1 }).OrderBy(c => c.ck2).OrderByDescending(c => c.ck1).ToString(),
                @"SELECT ""x_f1"", ""x_ck2"", ""x_ck1"" FROM ""x_t"" WHERE token(""x_pk"", ""x_ck2"", ""x_ck2"") > token(?, ?) ORDER BY ""x_ck2"", ""x_ck1"" DESC ALLOW FILTERING");

            Assert.AreEqual(
                (from ent in table select ent).FirstOrDefault().ToString(),
                @"SELECT ""x_pk"", ""x_ck1"", ""x_ck2"", ""x_f1"" FROM ""x_t"" LIMIT ? ALLOW FILTERING");

            Assert.AreEqual(
                (from ent in table select ent).First().ToString(),
                @"SELECT ""x_pk"", ""x_ck1"", ""x_ck2"", ""x_f1"" FROM ""x_t"" LIMIT ? ALLOW FILTERING");

            Assert.AreEqual(
                (from ent in table select ent).Where(e => e.pk.CompareTo("a") > 0).First().ToString(),
                @"SELECT ""x_pk"", ""x_ck1"", ""x_ck2"", ""x_f1"" FROM ""x_t"" WHERE ""x_pk"" > ? LIMIT ? ALLOW FILTERING");

            Assert.Throws<CqlLinqNotSupportedException>(() =>
                (from ent in table where ent.pk == "x" || ent.ck2 == 1 select ent).ToString());

            Assert.AreEqual(
                (from ent in table where new[] {10, 30, 40}.Contains(ent.ck2) select ent).ToString(),
                @"SELECT ""x_pk"", ""x_ck1"", ""x_ck2"", ""x_f1"" FROM ""x_t"" WHERE ""x_ck2"" IN ? ALLOW FILTERING");

            Assert.AreEqual(
                @"SELECT ""x_pk"", ""x_ck1"", ""x_ck2"", ""x_f1"" FROM ""x_t"" WHERE ""x_ck2"" IN ? ALLOW FILTERING",
                (from ent in table where new int[] {}.Contains(ent.ck2) select ent).ToString());

            Assert.AreEqual(
               (from ent in table where new int[] { 10, 30, 40 }.Contains(ent.ck2) select ent).Delete().ToString(),
               @"DELETE FROM ""x_t"" WHERE ""x_ck2"" IN ?");

            Assert.AreEqual(
                @"INSERT INTO ""x_t"" (""x_pk"", ""x_ck1"", ""x_ck2"", ""x_f1"") VALUES (?, ?, ?, ?)",
                (table.Insert(new LinqDecoratedEntity() { ck1 = 1, ck2 = 2, f1 = 3, pk = "x" })).ToString());

            Assert.Throws<CqlLinqNotSupportedException>(() => 
                (from ent in table where new int[] {10, 30, 40}.Contains(ent.ck2) select new {x = ent.pk, e = ent}).ToString());
        }

        [Test]
        public void StartsWith_Test()
        {
            var table = new Table<LinqDecoratedWithStringCkEntity>(GetSession((_,__) => {}));
            var query = table.Where(t => t.pk == "a" && t.ck1.StartsWith("foo") && t.pk == "bar");
            var pocoData = MappingConfiguration.Global.MapperFactory.GetPocoData<LinqDecoratedWithStringCkEntity>();
            var visitor = new CqlExpressionVisitor(pocoData, "x_ts", null);
            object[] parameters;
            var queryCql = visitor.GetSelect(query.Expression, out parameters);

            Assert.That(parameters, Is.EquivalentTo(new[] { "a", "foo", "foo" + Encoding.UTF8.GetString(new byte[] { 0xF4, 0x8F, 0xBF, 0xBF }), "bar" }));
            Assert.AreEqual(@"SELECT ""x_pk"", ""x_ck1"", ""x_f1"" FROM ""x_ts"" WHERE ""x_pk"" = ? AND ""x_ck1"" >= ? AND ""x_ck1"" < ? AND ""x_pk"" = ?", queryCql);
        }

        private class TestObject
        {
            public string Field;
            public string Property { get; set; }
            public TestObject AnotherObjectField;
            public TestObject AnotherObjectProperty { get; set; }
        }

        [Test]
        public void PropertyAccess_Test()
        {
            var testObject = new TestObject
            {
                Property = "a",
                AnotherObjectProperty = new TestObject
                {
                    Property = "b"
                }
            };
            var table = new Table<LinqDecoratedWithStringCkEntity>(GetSession((_,__) => {}));
            var query = table.Where(t => t.pk == testObject.Property && t.ck1 == testObject.AnotherObjectProperty.Property);
            var pocoData = MappingConfiguration.Global.MapperFactory.GetPocoData<LinqDecoratedWithStringCkEntity>();
            var visitor = new CqlExpressionVisitor(pocoData, "x_ts", null);
            object[] parameters;
            var queryCql = visitor.GetSelect(query.Expression, out parameters);

            Assert.That(parameters, Is.EquivalentTo(new[] { "a", "b" }));
            Assert.AreEqual(@"SELECT ""x_pk"", ""x_ck1"", ""x_f1"" FROM ""x_ts"" WHERE ""x_pk"" = ? AND ""x_ck1"" = ?", queryCql);
        }

        [Test]
        public void FieldAccess_Test()
        {
            var testObject = new TestObject
            {
                Field = "a",
                AnotherObjectField = new TestObject
                {
                    Field = "b"
                }
            };
            var table = new Table<LinqDecoratedWithStringCkEntity>(GetSession((_,__) => { }));
            var query = table.Where(t => t.pk == testObject.Field && t.ck1 == testObject.AnotherObjectField.Field);
            var pocoData = MappingConfiguration.Global.MapperFactory.GetPocoData<LinqDecoratedWithStringCkEntity>();
            var visitor = new CqlExpressionVisitor(pocoData, "x_ts", null);
            object[] parameters;
            var queryCql = visitor.GetSelect(query.Expression, out parameters);

            Assert.That(parameters, Is.EquivalentTo(new[] { "a", "b" }));
            Assert.AreEqual(@"SELECT ""x_pk"", ""x_ck1"", ""x_f1"" FROM ""x_ts"" WHERE ""x_pk"" = ? AND ""x_ck1"" = ?", queryCql);
        }

        [Test]
        public void MixedFieldAndPropertyAccess_Test()
        {
            var testObject = new TestObject
            {
                AnotherObjectField = new TestObject
                {
                    Property = "a"
                },
                AnotherObjectProperty = new TestObject
                {
                    Field = "b"
                }
            };
            var table = new Table<LinqDecoratedWithStringCkEntity>(GetSession((_,__) => {}));
            var query = table.Where(t => t.pk == testObject.AnotherObjectField.Property && t.ck1 == testObject.AnotherObjectProperty.Field);
            var pocoData = MappingConfiguration.Global.MapperFactory.GetPocoData<LinqDecoratedWithStringCkEntity>();
            var visitor = new CqlExpressionVisitor(pocoData, "x_ts", null);
            object[] parameters;
            var queryCql = visitor.GetSelect(query.Expression, out parameters);

            Assert.That(parameters, Is.EquivalentTo(new[] { "a", "b" }));
            Assert.AreEqual(@"SELECT ""x_pk"", ""x_ck1"", ""x_f1"" FROM ""x_ts"" WHERE ""x_pk"" = ? AND ""x_ck1"" = ?", queryCql);
        }


        [Test]
        public void Linq_Unlogged_Batch_Test()
        {
            var table = SessionExtensions.GetTable<LinqDecoratedEntity>(GetSession((_,__) => {}));
            var batch = SessionExtensions.CreateBatch(GetSession((_,__) => {}), BatchType.Unlogged);
            batch.Append(table.Insert(new LinqDecoratedEntity() { ck1 = 1, ck2 = 2, f1 = 3, pk = "x" }));
            batch.Append(table.Where(ent => new int[] { 10, 30, 40 }.Contains(ent.ck2)).Select(ent => new { f1 = 1223 }).Update());
            batch.Append(table.Where(ent => new int[] { 10, 30, 40 }.Contains(ent.ck2)).Delete());
            Assert.AreEqual(batch.ToString().Replace("\r", ""),
                @"BEGIN UNLOGGED BATCH
INSERT INTO ""x_t"" (""x_pk"", ""x_ck1"", ""x_ck2"", ""x_f1"") VALUES (?, ?, ?, ?);
UPDATE ""x_t"" SET ""x_f1"" = ? WHERE ""x_ck2"" IN ?;
DELETE FROM ""x_t"" WHERE ""x_ck2"" IN ?;
APPLY BATCH".Replace("\r", ""));
        }

        [Test]
        public void Linq_Logged_Batch_Test()
        {
            var table = SessionExtensions.GetTable<LinqDecoratedEntity>(GetSession((_,__) => {}));
            var batch = SessionExtensions.CreateBatch(GetSession((_,__) => {}), BatchType.Logged);
            batch.Append(table.Insert(new LinqDecoratedEntity() { ck1 = 1, ck2 = 2, f1 = 3, pk = "x" }));
            batch.Append(table.Where(ent => new int[] { 10, 30, 40 }.Contains(ent.ck2)).Select(ent => new { f1 = 1223 }).Update());
            batch.Append(table.Where(ent => new int[] { 10, 30, 40 }.Contains(ent.ck2)).Delete());
            Assert.AreEqual(batch.ToString().Replace("\r", ""),
                @"BEGIN BATCH
INSERT INTO ""x_t"" (""x_pk"", ""x_ck1"", ""x_ck2"", ""x_f1"") VALUES (?, ?, ?, ?);
UPDATE ""x_t"" SET ""x_f1"" = ? WHERE ""x_ck2"" IN ?;
DELETE FROM ""x_t"" WHERE ""x_ck2"" IN ?;
APPLY BATCH".Replace("\r", ""));
        }

        [Test]
        public void Linq_Counter_Batch_Test()
        {
            //TODO: Write actual counter statements
            var table = SessionExtensions.GetTable<CounterTestTable1>(GetSession((_,__) => {}));
            var batch = SessionExtensions.CreateBatch(GetSession((_,__) => {}), BatchType.Counter);
            batch.Append(table.Where(ent => ent.RowKey1 == 1 && ent.RowKey2 == 2).Select(_ => new CounterTestTable1 { Value = 1 }).Update());
            batch.Append(table.Where(ent => ent.RowKey1 == 3 && ent.RowKey2 == 4).Select(_ => new CounterTestTable1 { Value = 1 }).Update());
            Assert.AreEqual(batch.ToString().Replace("\r", ""),
                @"BEGIN COUNTER BATCH
UPDATE ""CounterTestTable1"" SET ""Value"" = ""Value"" + ? WHERE ""RowKey1"" = ? AND ""RowKey2"" = ?;
UPDATE ""CounterTestTable1"" SET ""Value"" = ""Value"" + ? WHERE ""RowKey1"" = ? AND ""RowKey2"" = ?;
APPLY BATCH".Replace("\r", ""));
        }

        [Test]
        public void LinqGeneratedUpdateStatementTest()
        {
            var table = SessionExtensions.GetTable<AllTypesEntity>(GetSession((_,__) => {}));
            string query;
            string expectedQuery;

            query = table
                .Where(r => r.StringValue == "key")
                .Select(r => new AllTypesEntity() { IntValue = 1 })
                .Update()
                .ToString();
            expectedQuery = "UPDATE \"AllTypesEntity\" SET \"IntValue\" = ? WHERE \"StringValue\" = ?";
            Assert.AreEqual(expectedQuery, query);

            Assert.Throws<CqlArgumentException>(() =>
            {
                //Update without a set statement
                //Must include SELECT to project to a new form
                query = table
                    .Where(r => r.StringValue == "key")
                    .Update()
                    .ToString();
            });
        }

        [Test]
        public void TestCqlFromLinqPaxosSupport()
        {
            var table = SessionExtensions.GetTable<LinqDecoratedEntity>(GetSession((_,__) => {}));

            Assert.AreEqual(
               (table.Insert(new LinqDecoratedEntity() { ck1 = 1, ck2 = 2, f1 = 3, pk = "x" })).IfNotExists().ToString(),
               @"INSERT INTO ""x_t"" (""x_pk"", ""x_ck1"", ""x_ck2"", ""x_f1"") VALUES (?, ?, ?, ?) IF NOT EXISTS");

            Assert.AreEqual((from ent in table where new int[] { 10, 30, 40 }.Contains(ent.ck2) select new { f1 = 1223 }).UpdateIf((a) => a.f1 == 123).ToString(),
                    @"UPDATE ""x_t"" SET ""x_f1"" = ? WHERE ""x_ck2"" IN ? IF ""x_f1"" = ?");

            Assert.AreEqual((from ent in table where new int[] { 10, 30, 40 }.Contains(ent.ck2) select ent).DeleteIf((a) => a.f1 == 123).ToString(),
                @"DELETE FROM ""x_t"" WHERE ""x_ck2"" IN ? IF ""x_f1"" = ?");

            Assert.AreEqual((from ent in table where new int[] { 10, 30, 40 }.Contains(ent.ck2) select ent).Delete().IfExists().ToString(),
                @"DELETE FROM ""x_t"" WHERE ""x_ck2"" IN ? IF EXISTS ");
        }

        [Test]
        public void TestCqlNullValuesLinqSupport()
        {
            var table = SessionExtensions.GetTable<LinqDecoratedEntity>(GetSession((_,__) => {}));

            Assert.AreEqual(
                @"INSERT INTO ""x_t"" (""x_pk"", ""x_ck1"", ""x_ck2"", ""x_f1"") VALUES (?, ?, ?, ?)",
                (table.Insert(new LinqDecoratedEntity() { ck1 = null, ck2 = 2, f1 = 3, pk = "x" })).ToString());

            Assert.AreEqual(
                @"UPDATE ""x_t"" SET ""x_f1"" = ? WHERE ""x_ck1"" IN ?",
                (from ent in table where new int?[] { 10, 30, 40 }.Contains(ent.ck1) select new { f1 = 1223 }).Update().ToString());

            Assert.AreEqual(
                @"UPDATE ""x_t"" SET ""x_f1"" = ?, ""x_ck1"" = ? WHERE ""x_ck1"" IN ?",
                (from ent in table where new int?[] { 10, 30, 40 }.Contains(ent.ck1) select new LinqDecoratedEntity() { f1 = 1223, ck1 = null }).Update().ToString());

            Assert.AreEqual(
                @"UPDATE ""x_t"" SET ""x_f1"" = ?, ""x_ck1"" = ? WHERE ""x_ck1"" = ?",
                (from ent in table where ent.ck1 == 1 select new LinqDecoratedEntity() { f1 = 1223, ck1 = null }).Update().ToString());

            Assert.AreEqual(
                @"UPDATE ""x_t"" SET ""x_f1"" = ?, ""x_ck1"" = ? WHERE ""x_ck1"" IN ? IF ""x_f1"" = ?",
                (from ent in table where new int?[] { 10, 30, 40 }.Contains(ent.ck1) select new { f1 = 1223, ck1 = (int?)null }).UpdateIf((a) => a.f1 == 123).ToString());
        }

        /// <summary>
        /// Tests the Linq to CQL generated where clause 
        /// </summary>
        [Test]
        public void LinqSelectWhereTest()
        {
            var clusterMock = new Mock<ICluster>();
            clusterMock.Setup(c => c.Configuration).Returns(new Configuration());
            var sessionMock = new Mock<ISession>();
            sessionMock.Setup(s => s.Cluster).Returns(clusterMock.Object);
            var session = sessionMock.Object;

            var table = session.GetTable<AllTypesEntity>();
            var date = new DateTime(1975, 1, 1);
            var linqQueries = new List<CqlQuery<AllTypesEntity>>()
            {
                (from ent in table where ent.BooleanValue == true select ent),
                (from ent in table where ent.DateTimeValue < date select ent),
                (from ent in table where ent.DateTimeValue >= date select ent),
                (from ent in table where ent.IntValue == 0 select ent),
                (from ent in table where ent.StringValue == "Hello world" select ent)
                
            };
            var expectedCqlQueries = new List<string>()
            {
                @"SELECT ""BooleanValue"", ""DateTimeValue"", ""DecimalValue"", ""DoubleValue"", ""Int64Value"", ""IntValue"", ""StringValue"", ""UuidValue"" FROM ""AllTypesEntity"" WHERE ""BooleanValue"" = ?",
                @"SELECT ""BooleanValue"", ""DateTimeValue"", ""DecimalValue"", ""DoubleValue"", ""Int64Value"", ""IntValue"", ""StringValue"", ""UuidValue"" FROM ""AllTypesEntity"" WHERE ""DateTimeValue"" < ?",
                @"SELECT ""BooleanValue"", ""DateTimeValue"", ""DecimalValue"", ""DoubleValue"", ""Int64Value"", ""IntValue"", ""StringValue"", ""UuidValue"" FROM ""AllTypesEntity"" WHERE ""DateTimeValue"" >= ?",
                @"SELECT ""BooleanValue"", ""DateTimeValue"", ""DecimalValue"", ""DoubleValue"", ""Int64Value"", ""IntValue"", ""StringValue"", ""UuidValue"" FROM ""AllTypesEntity"" WHERE ""IntValue"" = ?",
                @"SELECT ""BooleanValue"", ""DateTimeValue"", ""DecimalValue"", ""DoubleValue"", ""Int64Value"", ""IntValue"", ""StringValue"", ""UuidValue"" FROM ""AllTypesEntity"" WHERE ""StringValue"" = ?"
            };
            var actualCqlQueries = new List<string>();
            sessionMock
                .Setup(s => s.ExecuteAsync(It.IsAny<IStatement>()))
                .Returns(Task<RowSet>.Factory.StartNew(() => new RowSet()));
            sessionMock
                .Setup(s => s.PrepareAsync(It.IsAny<string>()))
                .Callback<string>(actualCqlQueries.Add)
                .Returns(TaskHelper.ToTask(GetPrepared("Mock query")));
            sessionMock
                .Setup(s => s.ExecuteAsync(It.IsAny<IStatement>(), It.IsAny<string>()))
                .Returns(Task<RowSet>.Factory.StartNew(() => new RowSet()));
            sessionMock
                .Setup(s => s.PrepareAsync(It.IsAny<string>()))
                .Callback<string>(query => actualCqlQueries.Add(query))
                .Returns(TaskHelper.ToTask(GetPrepared("Mock query")));

            //Execute all linq queries
            foreach (var q in linqQueries)
            {
                q.Execute();
            }
            sessionMock.Verify();

            Assert.AreEqual(expectedCqlQueries.Count, actualCqlQueries.Count);
            //Check that all expected queries and actual queries are equal
            for (var i = 0; i < expectedCqlQueries.Count; i++)
            {
                Assert.AreEqual(
                    expectedCqlQueries[i],
                    actualCqlQueries[i],
                    "Expected Cql query and generated CQL query by Linq do not match.");
            }
        }

        [Table]
        private class AllowFilteringTestTable
        {
            [PartitionKey]
            public int RowKey { get; set; }

            [ClusteringKey(1)]
            [SecondaryIndex]
            public string ClusteringKey { get; set; }

            public decimal Value { get; set; }
        }

        [Test]
        public void AllowFilteringTest()
        {
            var table = SessionExtensions.GetTable<AllowFilteringTestTable>(GetSession((_,__) => {}));
            var key1 = "x";
            var cqlQuery = table
                .Where(item => item.ClusteringKey == key1 && item.Value == 1M)
                .AllowFiltering();

            Assert.That(cqlQuery, Is.Not.Null);
            StringAssert.EndsWith("ALLOW FILTERING", cqlQuery.ToString());
            Trace.WriteLine(cqlQuery.ToString());
        }

        [Table]
        private class CounterTestTable1
        {
            [PartitionKey]
            public int RowKey1 { get; set; }

            [ClusteringKey(0)]
            public int RowKey2 { get; set; }

            [Counter]
            public long Value { get; set; }
        }

        [Table]
        public class CounterTestTable2
        {
            [PartitionKey(0)]
            public int RowKey1 { get; set; }

            [PartitionKey(1)]
            public int RowKey2 { get; set; }

            [ClusteringKey(0)]
            public int CKey1 { get; set; }

            [Counter]
            public long Value { get; set; }
        }

        [Test]
        public void CreateTableCounterTest()
        {
            var actualCqlQueries = new List<string>();
            var sessionMock = new Mock<ISession>(MockBehavior.Strict);
            var config = new Configuration();
<<<<<<< HEAD
            var metadata = new Metadata(config, new ClusterObserver());
            var ccMock = new Mock<IMetadataQueryProvider>(MockBehavior.Strict);
=======
            var metadata = new Metadata(config);
            var ccMock = new Mock<IControlConnection>(MockBehavior.Strict);
>>>>>>> c263ac01
            ccMock.Setup(cc => cc.Serializer).Returns(new Serializer(ProtocolVersion.MaxSupported));
            metadata.ControlConnection = ccMock.Object;
            var clusterMock = new Mock<ICluster>();
            clusterMock.Setup(c => c.Metadata).Returns(metadata);
            clusterMock.Setup(c => c.Configuration).Returns(config);
            sessionMock.Setup(s => s.Cluster).Returns(clusterMock.Object);
            sessionMock
                .Setup(s => s.Execute(It.IsAny<string>()))
                .Returns(() => new RowSet())
                .Callback<string>(actualCqlQueries.Add)
                .Verifiable();

            var session = sessionMock.Object;
            var table1 = SessionExtensions.GetTable<CounterTestTable1>(session);
            table1.CreateIfNotExists();

            var table2 = SessionExtensions.GetTable<CounterTestTable2>(session);
            table2.CreateIfNotExists();

            sessionMock.Verify();
            Assert.Greater(actualCqlQueries.Count, 0);
            Assert.AreEqual("CREATE TABLE \"CounterTestTable1\" (\"RowKey1\" int, \"RowKey2\" int, \"Value\" counter, PRIMARY KEY (\"RowKey1\", \"RowKey2\"))", actualCqlQueries[0]);
            Assert.AreEqual("CREATE TABLE \"CounterTestTable2\" (\"RowKey1\" int, \"RowKey2\" int, \"CKey1\" int, \"Value\" counter, PRIMARY KEY ((\"RowKey1\", \"RowKey2\"), \"CKey1\"))", actualCqlQueries[1]);
        }

        [Test]
        public void VirtualPropertiesTest()
        {
            var table = SessionExtensions.GetTable<InheritedEntity>(GetSession((_,__) => {}));
            var query1 = table.Where(e => e.Id == 10);
            Assert.AreEqual("SELECT \"Id\", \"Description\", \"Name\" FROM \"InheritedEntity\" WHERE \"Id\" = ?", query1.ToString());
            var query2 = (from e in table where e.Id == 1 && e.Name == "MyName" select new { e.Id, e.Name, e.Description });
            Assert.AreEqual("SELECT \"Id\", \"Name\", \"Description\" FROM \"InheritedEntity\" WHERE \"Id\" = ? AND \"Name\" = ?", query2.ToString());
            var sessionMock = new Mock<ISession>(MockBehavior.Strict);
            var config = new Configuration();
<<<<<<< HEAD
            var metadata = new Metadata(config, new ClusterObserver());
            var ccMock = new Mock<IMetadataQueryProvider>(MockBehavior.Strict);
=======
            var metadata = new Metadata(config);
            var ccMock = new Mock<IControlConnection>(MockBehavior.Strict);
>>>>>>> c263ac01
            ccMock.Setup(cc => cc.Serializer).Returns(new Serializer(ProtocolVersion.MaxSupported));
            metadata.ControlConnection = ccMock.Object;
            var clusterMock = new Mock<ICluster>();
            clusterMock.Setup(c => c.Metadata).Returns(metadata);
            clusterMock.Setup(c => c.Configuration).Returns(config);
            sessionMock.Setup(s => s.Cluster).Returns(clusterMock.Object);
            string createQuery = null;
            sessionMock
                .Setup(s => s.Execute(It.IsAny<string>()))
                .Returns(() => new RowSet())
                .Callback<string>(q => createQuery = q)
                .Verifiable();
            var table2 = SessionExtensions.GetTable<InheritedEntity>(sessionMock.Object);
            table2.CreateIfNotExists();
            Assert.AreEqual("CREATE TABLE \"InheritedEntity\" (\"Id\" int, \"Description\" text, \"Name\" text, PRIMARY KEY (\"Id\"))", createQuery);
        }

        [Test]
        public void LinqGeneratedUpdateStatementForCounterTest()
        {
            var table = SessionExtensions.GetTable<CounterTestTable1>(GetSession((_,__) => {}));
            var query = table
                .Where(r => r.RowKey1 == 5 && r.RowKey2 == 6)
                .Select(r => new CounterTestTable1() { Value = 2 })
                .Update()
                .ToString();
            Assert.AreEqual("UPDATE \"CounterTestTable1\" SET \"Value\" = \"Value\" + ? WHERE \"RowKey1\" = ? AND \"RowKey2\" = ?", query);
            int x = 4;
            query = table
                .Where(r => r.RowKey1 == 5 && r.RowKey2 == 6)
                .Select(r => new CounterTestTable1() { Value = x })
                .Update()
                .ToString();
            Assert.AreEqual("UPDATE \"CounterTestTable1\" SET \"Value\" = \"Value\" + ? WHERE \"RowKey1\" = ? AND \"RowKey2\" = ?", query);
        }

        [Test]
        public void EmptyListTest()
        {
            var table = SessionExtensions.GetTable<LinqDecoratedEntity>(GetSession((_,__) => {}));
            var keys = new string[0];
            var query = table.Where(item => keys.Contains(item.pk));

            Assert.True(query.ToString().Contains("\"x_pk\" IN ?"), "The query must contain an empty IN statement");
        }

        private class BaseEntity
        {
            [PartitionKey]
            public virtual int Id { get; set; }
            public virtual string Name { get; set; }
        }

        private class InheritedEntity : BaseEntity
        {
            [PartitionKey]
            public override int Id
            {
                get
                {
                    return base.Id;
                }
                set
                {
                    base.Id = value;
                }
            }

            public string Description { get; set; }
        }

        [Test]
        public void Select_Specific_Columns()
        {
            var table = SessionExtensions.GetTable<LinqDecoratedEntity>(GetSession((_,__) => {}));
            var query = table.Select(t => new LinqDecoratedEntity { f1 = t.f1, pk = t.pk });
            Assert.AreEqual(@"SELECT ""x_f1"", ""x_pk"" FROM ""x_t"" ALLOW FILTERING", query.ToString());
        }

        [Test]
        public void Select_Count()
        {
            var table = SessionExtensions.GetTable<LinqDecoratedEntity>(GetSession((_,__) => {}));
            Assert.AreEqual(
                (from ent in table select ent).Count().ToString(),
                @"SELECT count(*) FROM ""x_t"" ALLOW FILTERING");
        }

        [Test]
        public void Select_One_Columns()
        {
            var table = SessionExtensions.GetTable<LinqDecoratedEntity>(GetSession((_,__) => {}));
            var query = table.Select(t => t.f1);
            Assert.AreEqual(@"SELECT ""x_f1"" FROM ""x_t"" ALLOW FILTERING", query.ToString());
        }

        [Test]
        public void Select_OrderBy_Columns()
        {
            var table = SessionExtensions.GetTable<AllTypesEntity>(GetSession((_,__) => {}));
            var query = table.OrderBy(t => t.UuidValue).OrderByDescending(t => t.DateTimeValue);
            Assert.AreEqual(@"SELECT ""BooleanValue"", ""DateTimeValue"", ""DecimalValue"", ""DoubleValue"", ""Int64Value"", ""IntValue"", ""StringValue"", ""UuidValue"" FROM ""AllTypesEntity"" ORDER BY ""UuidValue"", ""DateTimeValue"" DESC", query.ToString());
        }

        [Test]
        public void Select_Where_Contains()
        {
            var table = SessionExtensions.GetTable<AllTypesDecorated>(GetSession((_,__) => {}));
            var ids = new []{ 1, 2, 3};
            var query = table.Where(t => ids.Contains(t.IntValue) && t.Int64Value == 10);
            Assert.AreEqual(
                "SELECT \"boolean_VALUE\", \"datetime_VALUE\", \"decimal_VALUE\", \"double_VALUE\", \"int64_VALUE\"," +
                " \"int_VALUE\", \"string_VALUE\", \"timeuuid_VALUE\", \"uuid_VALUE\" FROM \"atd\" WHERE" +
                " \"int_VALUE\" IN ? AND \"int64_VALUE\" = ?",
                query.ToString());
        }

        [Test]
        public void DeleteIf_With_Where_Clause()
        {
            var table = SessionExtensions.GetTable<AllTypesDecorated>(GetSession((_,__) => {}));
            var query = table
                .Where(t => t.Int64Value == 1)
                .DeleteIf(t => t.StringValue == "conditional!");
            Assert.AreEqual(
                @"DELETE FROM ""atd"" WHERE ""int64_VALUE"" = ? IF ""string_VALUE"" = ?",
                query.ToString());
            Trace.TraceInformation(query.ToString());
        }
	}
}<|MERGE_RESOLUTION|>--- conflicted
+++ resolved
@@ -454,13 +454,8 @@
             var actualCqlQueries = new List<string>();
             var sessionMock = new Mock<ISession>(MockBehavior.Strict);
             var config = new Configuration();
-<<<<<<< HEAD
             var metadata = new Metadata(config, new ClusterObserver());
-            var ccMock = new Mock<IMetadataQueryProvider>(MockBehavior.Strict);
-=======
-            var metadata = new Metadata(config);
             var ccMock = new Mock<IControlConnection>(MockBehavior.Strict);
->>>>>>> c263ac01
             ccMock.Setup(cc => cc.Serializer).Returns(new Serializer(ProtocolVersion.MaxSupported));
             metadata.ControlConnection = ccMock.Object;
             var clusterMock = new Mock<ICluster>();
@@ -496,13 +491,8 @@
             Assert.AreEqual("SELECT \"Id\", \"Name\", \"Description\" FROM \"InheritedEntity\" WHERE \"Id\" = ? AND \"Name\" = ?", query2.ToString());
             var sessionMock = new Mock<ISession>(MockBehavior.Strict);
             var config = new Configuration();
-<<<<<<< HEAD
             var metadata = new Metadata(config, new ClusterObserver());
-            var ccMock = new Mock<IMetadataQueryProvider>(MockBehavior.Strict);
-=======
-            var metadata = new Metadata(config);
             var ccMock = new Mock<IControlConnection>(MockBehavior.Strict);
->>>>>>> c263ac01
             ccMock.Setup(cc => cc.Serializer).Returns(new Serializer(ProtocolVersion.MaxSupported));
             metadata.ControlConnection = ccMock.Object;
             var clusterMock = new Mock<ICluster>();
