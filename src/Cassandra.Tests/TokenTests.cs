//
//      Copyright (C) DataStax Inc.
//
//   Licensed under the Apache License, Version 2.0 (the "License");
//   you may not use this file except in compliance with the License.
//   You may obtain a copy of the License at
//
//      http://www.apache.org/licenses/LICENSE-2.0
//
//   Unless required by applicable law or agreed to in writing, software
//   distributed under the License is distributed on an "AS IS" BASIS,
//   WITHOUT WARRANTIES OR CONDITIONS OF ANY KIND, either express or implied.
//   See the License for the specific language governing permissions and
//   limitations under the License.
//

using System;
using System.Collections.Concurrent;
using System.Collections.Generic;
using System.Diagnostics;
using System.Linq;
using System.Net;
using System.Threading;
using System.Threading.Tasks;
using Cassandra.Connections;
using Cassandra.MetadataHelpers;
<<<<<<< HEAD
using Cassandra.Observers;
=======
using Cassandra.ProtocolEvents;
using Cassandra.Tests.Connections;
>>>>>>> c263ac01
using Cassandra.Tests.MetadataHelpers.TestHelpers;
using Moq;
using NUnit.Framework;

namespace Cassandra.Tests
{
    [TestFixture]
    public class TokenTests
    {
        [Test]
        public void Murmur_Hash_Test()
        {
            //inputs and result values from Cassandra
            var values = new Dictionary<byte[], M3PToken>()
            {
                {new byte[] {1, 2, 3, 4, 5, 6, 7, 8, 9, 10, 11, 12, 13, 14, 15, 16},                                    new M3PToken(-5563837382979743776L)},
                {new byte[] {2, 3, 4, 5, 6, 7, 8, 9, 10, 11, 12, 13, 14, 15, 16, 17},                                   new M3PToken(-1513403162740402161L)},
                {new byte[] {3, 4, 5, 6, 7, 8, 9, 10, 11, 12, 13, 14, 15, 16, 17, 18},                                  new M3PToken(-495360443712684655L)},
                {new byte[] {4, 5, 6, 7, 8, 9, 10, 11, 12, 13, 14, 15, 16, 17, 18, 19},                                 new M3PToken(1734091135765407943L)},
                {new byte[] {5, 6, 7, 8, 9, 10, 11, 12, 13, 14, 15, 16, 17, 18, 19, 20},                                new M3PToken(-3199412112042527988L)},
                {new byte[] {6, 7, 8, 9, 10, 11, 12, 13, 14, 15, 16, 17, 18, 19, 20, 21},                               new M3PToken(-6316563938475080831L)},
                {new byte[] {7, 8, 9, 10, 11, 12, 13, 14, 15, 16, 17, 18, 19, 20, 21, 22},                              new M3PToken(8228893370679682632L)},
                {new byte[] {0, 0, 0, 0, 0, 0, 0, 0, 0, 0, 0, 0, 0, 0, 0, 0},                                           new M3PToken(5457549051747178710L)},
                {new byte[] {255, 255, 255, 255, 255, 255, 255, 255, 255, 255, 255, 255, 255, 255, 255, 255},           new M3PToken(-2824192546314762522L)},
                {new byte[] {254, 254, 254, 254, 254, 254, 254, 254, 254, 254, 254, 254, 254, 254, 254, 254},           new M3PToken(-833317529301936754)},
                {new byte[] {000, 001, 002, 003, 255, 255, 255, 255, 255, 255, 255, 255, 255, 255, 255, 255},           new M3PToken(6463632673159404390L)},
                {new byte[] {254, 254, 254, 254, 254, 254, 254, 254, 254, 254, 254, 254, 254, 254, 254, 254, 254},      new M3PToken(-1672437813826982685L)},
                {new byte[] {254, 254, 254, 254},                                                                       new M3PToken(4566408979886474012L)},
                {new byte[] {0, 0, 0, 0},                                                                               new M3PToken(-3485513579396041028L)},
                {new byte[] {0, 1, 127, 127},                                                                           new M3PToken(6573459401642635627)},
                {new byte[] {0, 255, 255, 255},                                                                         new M3PToken(123573637386978882)},
                {new byte[] {255, 1, 2, 3},                                                                             new M3PToken(-2839127690952877842)},
                {new byte[] {000, 001, 002, 003, 255, 255, 255, 255, 255, 255, 255, 255, 255, 255, 255, 255},           new M3PToken(6463632673159404390L)},
                {new byte[] {226, 231},                                                                                 new M3PToken(-8582699461035929883L)},
                {new byte[] {226, 231, 226, 231, 226, 231, 1},                                                          new M3PToken(2222373981930033306)},
            };
            var factory = new M3PToken.M3PTokenFactory();
            foreach (var kv in values)
            {
                Assert.AreEqual(kv.Value, factory.Hash(kv.Key));
            }
        }

        [Test]
        public void RandomPartitioner_Hash_Test()
        {
            //inputs and result values from Cassandra
            Func<string, IToken> getToken = RPToken.Factory.Parse;
            var values = new Dictionary<byte[], IToken>()
            {
                {new byte[] {0},                                                      getToken("143927757573010354572009627285182898319")},
                {new byte[] {1},                                                      getToken("113842407384990359002707962975597223745")},
                {new byte[] {2},                                                      getToken("129721498153058668219395762571499089729")},
                {new byte[] {3},                                                      getToken("161634087634434392855851743730996420760")},
                {new byte[] {1, 1, 1, 1, 1},                                          getToken("62826831507722661030027787191787718361")},
                {new byte[] {1, 1, 1, 1, 3},                                          getToken("3280052967642184217852195524766331890")},
                {new byte[] {1, 1, 1, 1, 3},                                          getToken("3280052967642184217852195524766331890")},
                {TestHelper.HexToByteArray("00112233445566778899aabbccddeeff"),       getToken("146895617013011042239963905141456044092")},
                {TestHelper.HexToByteArray("00112233445566778899aabbccddeef0"),       getToken("152768415488763703226794584233555130431")}
            };
            foreach (var kv in values)
            {
                Assert.AreEqual(kv.Value, RPToken.Factory.Hash(kv.Key));
                Assert.AreEqual(kv.Value.ToString(), RPToken.Factory.Hash(kv.Key).ToString());
            }
        }

        [Test]
        public void TokenMap_SimpleStrategy_With_Keyspace_Test()
        {
            var hosts = new List<Host>
            {
                { TestHelper.CreateHost("192.168.0.0", "dc1", "rack", new HashSet<string>{"0"})},
                { TestHelper.CreateHost("192.168.0.1", "dc1", "rack", new HashSet<string>{"10"})},
                { TestHelper.CreateHost("192.168.0.2", "dc1", "rack", new HashSet<string>{"20"})}
            };
            var keyspaces = new List<KeyspaceMetadata>
            {
                TokenTests.CreateSimpleKeyspace("ks1", 2),
                TokenTests.CreateSimpleKeyspace("ks2", 10)
            };
            var tokenMap = TokenMap.Build("Murmur3Partitioner", hosts, keyspaces);

            //the primary replica and the next
            var replicas = tokenMap.GetReplicas("ks1", new M3PToken(0));
            Assert.AreEqual("0,1", String.Join(",", replicas.Select(TestHelper.GetLastAddressByte)));
            replicas = tokenMap.GetReplicas("ks1", new M3PToken(-100));
            Assert.AreEqual("0,1", String.Join(",", replicas.Select(TestHelper.GetLastAddressByte)));
            //Greater than the greatest token
            replicas = tokenMap.GetReplicas("ks1", new M3PToken(500000));
            Assert.AreEqual("0,1", String.Join(",", replicas.Select(TestHelper.GetLastAddressByte)));

            //The next replica should be the first
            replicas = tokenMap.GetReplicas("ks1", new M3PToken(20));
            Assert.AreEqual("2,0", String.Join(",", replicas.Select(TestHelper.GetLastAddressByte)));

            //The closest replica and the next
            replicas = tokenMap.GetReplicas("ks1", new M3PToken(19));
            Assert.AreEqual("2,0", String.Join(",", replicas.Select(TestHelper.GetLastAddressByte)));

            //Even if the replication factor is greater than the ring, it should return only ring size
            replicas = tokenMap.GetReplicas("ks2", new M3PToken(5));
            Assert.AreEqual("1,2,0", String.Join(",", replicas.Select(TestHelper.GetLastAddressByte)));

            //The primary replica only as the keyspace was not found
            replicas = tokenMap.GetReplicas(null, new M3PToken(0));
            Assert.AreEqual("0", String.Join(",", replicas.Select(TestHelper.GetLastAddressByte)));
            replicas = tokenMap.GetReplicas(null, new M3PToken(10));
            Assert.AreEqual("1", String.Join(",", replicas.Select(TestHelper.GetLastAddressByte)));
            replicas = tokenMap.GetReplicas("ks_does_not_exist", new M3PToken(20));
            Assert.AreEqual("2", String.Join(",", replicas.Select(TestHelper.GetLastAddressByte)));
            replicas = tokenMap.GetReplicas(null, new M3PToken(19));
            Assert.AreEqual("2", String.Join(",", replicas.Select(TestHelper.GetLastAddressByte)));
        }

        [Test]
        public void TokenMap_SimpleStrategy_With_Hosts_Without_Tokens()
        {
            var hosts = new List<Host>
            {
                { TestHelper.CreateHost("192.168.0.0", "dc1", "rack", new HashSet<string>{"0"})},
                { TestHelper.CreateHost("192.168.0.1", "dc1", "rack", new string[0])},
                { TestHelper.CreateHost("192.168.0.2", "dc1", "rack", new HashSet<string>{"20"})}
            };
            var keyspaces = new List<KeyspaceMetadata>
            {
                TokenTests.CreateSimpleKeyspace("ks1", 10),
                TokenTests.CreateSimpleKeyspace("ks2", 2)
            };
            var tokenMap = TokenMap.Build("Murmur3Partitioner", hosts, keyspaces);

            //the primary replica and the next
            var replicas = tokenMap.GetReplicas("ks1", new M3PToken(0));
            //The node without tokens should not be considered
            CollectionAssert.AreEqual(new byte[] { 0, 2 }, replicas.Select(TestHelper.GetLastAddressByte));
            replicas = tokenMap.GetReplicas("ks1", new M3PToken(-100));
            CollectionAssert.AreEqual(new byte[] { 0, 2 }, replicas.Select(TestHelper.GetLastAddressByte));
            //Greater than the greatest token
            replicas = tokenMap.GetReplicas("ks1", new M3PToken(500000));
            CollectionAssert.AreEqual(new byte[] { 0, 2 }, replicas.Select(TestHelper.GetLastAddressByte));

            //The next replica should be the first
            replicas = tokenMap.GetReplicas("ks1", new M3PToken(20));
            CollectionAssert.AreEqual(new byte[] { 2, 0 }, replicas.Select(TestHelper.GetLastAddressByte));
        }

        [Test]
        public void TokenMap_NetworkTopologyStrategy_With_Keyspace_Test()
        {
            var hosts = new List<Host>
            {
                { TestHelper.CreateHost("192.168.0.0", "dc1", "rack1", new HashSet<string>{"0"})},
                { TestHelper.CreateHost("192.168.0.1", "dc1", "rack1", new HashSet<string>{"100"})},
                { TestHelper.CreateHost("192.168.0.2", "dc1", "rack1", new HashSet<string>{"200"})},
                { TestHelper.CreateHost("192.168.0.100", "dc2", "rack1", new HashSet<string>{"1"})},
                { TestHelper.CreateHost("192.168.0.101", "dc2", "rack1", new HashSet<string>{"101"})},
                { TestHelper.CreateHost("192.168.0.102", "dc2", "rack1", new HashSet<string>{"201"})}
            };
            const string strategy = ReplicationStrategies.NetworkTopologyStrategy;
            var keyspaces = new List<KeyspaceMetadata>
            {
                //network strategy with rf 2 per dc
                new KeyspaceMetadata(null, "ks1", true, strategy, new Dictionary<string, int> {{"dc1", 2}, {"dc2", 2}}),
                //Testing simple (even it is not supposed to be)
                new KeyspaceMetadata(null, "ks2", true, ReplicationStrategies.SimpleStrategy, new Dictionary<string, int> {{"replication_factor", 3}}),
                //network strategy with rf 3 dc1 and 1 dc2
                new KeyspaceMetadata(null, "ks3", true, strategy, new Dictionary<string, int> {{"dc1", 3}, {"dc2", 1}, {"dc3", 5}}),
                //network strategy with rf 4 dc1
                new KeyspaceMetadata(null, "ks4", true, strategy, new Dictionary<string, int> {{"dc1", 5}})
            };
            var tokenMap = TokenMap.Build("Murmur3Partitioner", hosts, keyspaces);
            //KS1
            //the primary replica and the next
            var replicas = tokenMap.GetReplicas("ks1", new M3PToken(0));
            Assert.AreEqual("0,100,1,101", String.Join(",", replicas.Select(TestHelper.GetLastAddressByte)));
            //The next replica should be the first
            replicas = tokenMap.GetReplicas("ks1", new M3PToken(200));
            Assert.AreEqual("2,102,0,100", String.Join(",", replicas.Select(TestHelper.GetLastAddressByte)));
            //The closest replica and the next
            replicas = tokenMap.GetReplicas("ks1", new M3PToken(190));
            Assert.AreEqual("2,102,0,100", String.Join(",", replicas.Select(TestHelper.GetLastAddressByte)));

            //KS2
            //Simple strategy: 3 tokens no matter which dc
            replicas = tokenMap.GetReplicas("ks2", new M3PToken(5000));
            Assert.AreEqual("0,100,1", String.Join(",", replicas.Select(TestHelper.GetLastAddressByte)));

            //KS3
            replicas = tokenMap.GetReplicas("ks3", new M3PToken(0));
            Assert.AreEqual("0,100,1,2", String.Join(",", replicas.Select(TestHelper.GetLastAddressByte)));
            replicas = tokenMap.GetReplicas("ks3", new M3PToken(201));
            Assert.AreEqual("102,0,1,2", String.Join(",", replicas.Select(TestHelper.GetLastAddressByte)));

            //KS4
            replicas = tokenMap.GetReplicas("ks4", new M3PToken(0));
            Assert.AreEqual("0,1,2", String.Join(",", replicas.Select(TestHelper.GetLastAddressByte)));
        }

        [Test]
        public void TokenMap_Build_NetworkTopology_Adjacent_Ranges_Test()
        {
            const string strategy = ReplicationStrategies.NetworkTopologyStrategy;
            var hosts = new[]
            {
                //0 and 100 are adjacent
                TestHelper.CreateHost("192.168.0.1", "dc1", "rack1", new HashSet<string> {"0", "100", "1000"}),
                TestHelper.CreateHost("192.168.0.2", "dc1", "rack1", new HashSet<string> {"200",      "2000", "20000"}),
                TestHelper.CreateHost("192.168.0.3", "dc1", "rack1", new HashSet<string> {"300",      "3000", "30000"})
            };
            var ks = new KeyspaceMetadata(null, "ks1", true, strategy, new Dictionary<string, int> { { "dc1", 2 } });
            var map = TokenMap.Build("Murmur3Partitioner", hosts, new[] { ks });
            var replicas = map.GetReplicas("ks1", new M3PToken(0));
            Assert.AreEqual(2, replicas.Count);
            //It should contain the first host and the second, even though the first host contains adjacent
            CollectionAssert.AreEqual(new byte[] { 1, 2 }, replicas.Select(TestHelper.GetLastAddressByte));
        }

        [Test]
        public void TokenMap_Build_Should_Memorize_Tokens_Per_Replication_Test()
        {
            const string strategy = ReplicationStrategies.NetworkTopologyStrategy;
            var hosts = new[]
            {
                //0 and 100 are adjacent
                TestHelper.CreateHost("192.168.0.1", "dc1", "dc1_rack1", new HashSet<string> {"0", "100", "1000"}),
                TestHelper.CreateHost("192.168.0.2", "dc1", "dc1_rack2", new HashSet<string> {"200", "2000", "20000"}),
                TestHelper.CreateHost("192.168.0.3", "dc1", "dc1_rack1", new HashSet<string> {"300", "3000", "30000"}),
                TestHelper.CreateHost("192.168.0.4", "dc2", "dc2_rack1", new HashSet<string> {"400", "4000", "40000"}),
                TestHelper.CreateHost("192.168.0.5", "dc2", "dc2_rack2", new HashSet<string> {"500", "5000", "50000"})
            };
            var ks1 = new KeyspaceMetadata(null, "ks1", true, strategy, new Dictionary<string, int> { { "dc1", 2 }, { "dc2", 1 } });
            var ks2 = new KeyspaceMetadata(null, "ks2", true, strategy, new Dictionary<string, int> { { "dc1", 2 }, { "dc2", 1 } });
            var ks3 = new KeyspaceMetadata(null, "ks3", true, strategy, new Dictionary<string, int> { { "dc1", 2 } });
            var map = TokenMap.Build("Murmur3Partitioner", hosts, new[] { ks1, ks2, ks3 });
            var tokens1 = map.GetByKeyspace("ks1");
            var tokens2 = map.GetByKeyspace("ks2");
            var tokens3 = map.GetByKeyspace("ks3");
            Assert.AreSame(tokens1, tokens2);
            Assert.AreNotSame(tokens1, tokens3);
        }

        [Test]
        public void TokenMap_Build_NetworkTopology_Multiple_Racks_Test()
        {
            const string strategy = ReplicationStrategies.NetworkTopologyStrategy;
            var hosts = new[]
            {
                // DC1 racks has contiguous tokens
                // DC2 racks are properly organized
                TestHelper.CreateHost("192.168.0.0", "dc1", "dc1_rack1", new HashSet<string> {"0"}),
                TestHelper.CreateHost("192.168.0.1", "dc2", "dc2_rack1", new HashSet<string> {"1"}),
                TestHelper.CreateHost("192.168.0.2", "dc1", "dc1_rack2", new HashSet<string> {"2"}),
                TestHelper.CreateHost("192.168.0.3", "dc2", "dc2_rack2", new HashSet<string> {"3"}),
                TestHelper.CreateHost("192.168.0.4", "dc1", "dc1_rack1", new HashSet<string> {"4"}),
                TestHelper.CreateHost("192.168.0.5", "dc2", "dc2_rack1", new HashSet<string> {"5"}),
                TestHelper.CreateHost("192.168.0.6", "dc1", "dc1_rack2", new HashSet<string> {"6"}),
                TestHelper.CreateHost("192.168.0.7", "dc2", "dc2_rack2", new HashSet<string> {"7"})
            };
            var ks = new KeyspaceMetadata(null, "ks1", true, strategy, new Dictionary<string, int>
            {
                { "dc1", 3 },
                { "dc2", 2 }
            });
            var map = TokenMap.Build("Murmur3Partitioner", hosts, new[] { ks });
            var replicas = map.GetReplicas("ks1", new M3PToken(0));
            CollectionAssert.AreEqual(new byte[] { 0, 1, 2, 3, 4 }, replicas.Select(TestHelper.GetLastAddressByte));
        }

        [Test]
        public void TokenMap_Build_NetworkTopology_Multiple_Racks_Skipping_Hosts_Test()
        {
            const string strategy = ReplicationStrategies.NetworkTopologyStrategy;
            var hosts = new[]
            {
                // DC1 racks has contiguous tokens
                // DC2 racks are properly organized
                TestHelper.CreateHost("192.168.0.0", "dc1", "dc1_rack1", new HashSet<string> {"0"}),
                TestHelper.CreateHost("192.168.0.1", "dc2", "dc2_rack1", new HashSet<string> {"1"}),
                TestHelper.CreateHost("192.168.0.2", "dc1", "dc1_rack1", new HashSet<string> {"2"}),
                TestHelper.CreateHost("192.168.0.3", "dc2", "dc2_rack2", new HashSet<string> {"3"}),
                TestHelper.CreateHost("192.168.0.4", "dc1", "dc1_rack2", new HashSet<string> {"4"}),
                TestHelper.CreateHost("192.168.0.5", "dc2", "dc2_rack1", new HashSet<string> {"5"}),
                TestHelper.CreateHost("192.168.0.6", "dc1", "dc1_rack2", new HashSet<string> {"6"}),
                TestHelper.CreateHost("192.168.0.7", "dc2", "dc2_rack2", new HashSet<string> {"7"})
            };
            var ks = new KeyspaceMetadata(null, "ks1", true, strategy, new Dictionary<string, int>
            {
                { "dc1", 3 },
                { "dc2", 2 }
            });
            var map = TokenMap.Build("Murmur3Partitioner", hosts, new[] { ks });
            var values = new[]
            {
                Tuple.Create(0, new byte[] { 0, 1, 3, 4, 2 }),
                Tuple.Create(1, new byte[] { 1, 2, 3, 4, 6 }),
                Tuple.Create(4, new byte[] { 4, 5, 7, 0, 6 })
            };
            foreach (var v in values)
            {
                var replicas = map.GetReplicas("ks1", new M3PToken(v.Item1));
                CollectionAssert.AreEqual(v.Item2, replicas.Select(TestHelper.GetLastAddressByte));
            }
        }

        [Test, TestTimeout(2000)]
        public void TokenMap_Build_NetworkTopology_Quickly_Leave_When_Dc_Not_Found()
        {
            const string strategy = ReplicationStrategies.NetworkTopologyStrategy;
            var hosts = new Host[100];
            for (var i = 0; i < hosts.Length; i++)
            {
                hosts[i] = TestHelper.CreateHost("192.168.0." + i, "dc" + (i % 2), "rack1", new HashSet<string>());
            }
            for (var i = 0; i < 256 * hosts.Length; i++)
            {
                var tokens = (HashSet<string>)hosts[i % hosts.Length].Tokens;
                tokens.Add(i.ToString());
            }
            var ks = new KeyspaceMetadata(null, "ks1", true, strategy, new Dictionary<string, int>
            {
                { "dc1", 3 },
                { "dc2", 2 },
                { "dc3", 1 }
            });
            TokenMap.Build("Murmur3Partitioner", hosts, new[] { ks });
        }

        [Test]
        public void TokenMap_Build_SimpleStrategy_Adjacent_Ranges_Test()
        {
            var hosts = new[]
            {
                //0 and 100 are adjacent
                TestHelper.CreateHost("192.168.0.1", "dc1", "rack1", new HashSet<string> {"0", "100", "1000"}),
                TestHelper.CreateHost("192.168.0.2", "dc1", "rack1", new HashSet<string> {"200", "2000", "20000"}),
                TestHelper.CreateHost("192.168.0.3", "dc1", "rack1", new HashSet<string> {"300", "3000", "30000"})
            };
            var ks = TokenTests.CreateSimpleKeyspace("ks1", 2);
            var map = TokenMap.Build("Murmur3Partitioner", hosts, new[] { ks });
            var replicas = map.GetReplicas("ks1", new M3PToken(0));
            Assert.AreEqual(2, replicas.Count);
            //It should contain the first host and the second, even though the first host contains adjacent
            CollectionAssert.AreEqual(new byte[] { 1, 2 }, replicas.Select(TestHelper.GetLastAddressByte));
        }
        
        [Test]
        public void Build_Should_OnlyCallOncePerReplicationConfiguration_When_MultipleKeyspacesWithSameReplicationOptions()
        {
            var hosts = new List<Host>
            {
                { TestHelper.CreateHost("192.168.0.0", "dc1", "rack", new HashSet<string>{"0"})},
                { TestHelper.CreateHost("192.168.0.1", "dc1", "rack", new HashSet<string>{"10"})},
                { TestHelper.CreateHost("192.168.0.2", "dc1", "rack", new HashSet<string>{"20"})},
                { TestHelper.CreateHost("192.168.0.3", "dc2", "rack", new HashSet<string>{"30"})},
                { TestHelper.CreateHost("192.168.0.4", "dc2", "rack", new HashSet<string>{"40"})}
            };

            var factory = new ProxyReplicationStrategyFactory();
            var keyspaces = new List<KeyspaceMetadata>
            {
                // unique configurations
                TokenTests.CreateSimpleKeyspace("ks1", 2, factory),
                TokenTests.CreateSimpleKeyspace("ks2", 10, factory),
                TokenTests.CreateSimpleKeyspace("ks3", 5, factory),
                TokenTests.CreateNetworkTopologyKeyspace("ks4", new Dictionary<string, int> {{"dc1", 2}, {"dc2", 2}}, factory),
                TokenTests.CreateNetworkTopologyKeyspace("ks5", new Dictionary<string, int> {{"dc1", 1}, {"dc2", 2}}, factory),
                TokenTests.CreateNetworkTopologyKeyspace("ks6", new Dictionary<string, int> {{"dc1", 1}}, factory),

                // duplicate configurations
                TokenTests.CreateNetworkTopologyKeyspace("ks7", new Dictionary<string, int> {{"dc1", 2}, {"dc2", 2}}, factory),
                TokenTests.CreateNetworkTopologyKeyspace("ks8", new Dictionary<string, int> {{"dc1", 1}}, factory),
                TokenTests.CreateNetworkTopologyKeyspace("ks9", new Dictionary<string, int> {{"dc1", 1}, {"dc2", 2}}, factory),
                TokenTests.CreateSimpleKeyspace("ks10", 10, factory),
                TokenTests.CreateSimpleKeyspace("ks11", 2, factory)
            };
            var tokenMap = TokenMap.Build("Murmur3Partitioner", hosts, keyspaces);

            var proxyStrategies = keyspaces.Select(k => (ProxyReplicationStrategy)k.Strategy).ToList();

            Assert.AreEqual(6, proxyStrategies.Count(strategy => strategy.Calls > 0));

            AssertOnlyOneStrategyIsCalled(proxyStrategies, 0, 10);
            AssertOnlyOneStrategyIsCalled(proxyStrategies, 1, 9);
            AssertOnlyOneStrategyIsCalled(proxyStrategies, 2);
            AssertOnlyOneStrategyIsCalled(proxyStrategies, 3, 6);
            AssertOnlyOneStrategyIsCalled(proxyStrategies, 4, 8);
            AssertOnlyOneStrategyIsCalled(proxyStrategies, 5, 7);
        }

        [Test]
        [Repeat(1)]
        public void Should_UpdateKeyspacesAndTokenMapCorrectly_When_MultipleThreadsCallingRefreshKeyspace()
        {
            var keyspaces = new ConcurrentDictionary<string, KeyspaceMetadata>();

            // unique configurations
            keyspaces.AddOrUpdate("ks1", TokenTests.CreateSimpleKeyspace("ks1", 2), (s, keyspaceMetadata) => keyspaceMetadata);
            keyspaces.AddOrUpdate("ks2", TokenTests.CreateSimpleKeyspace("ks2", 10), (s, keyspaceMetadata) => keyspaceMetadata);
            keyspaces.AddOrUpdate("ks3", TokenTests.CreateSimpleKeyspace("ks3", 5), (s, keyspaceMetadata) => keyspaceMetadata);
            keyspaces.AddOrUpdate("ks4", TokenTests.CreateNetworkTopologyKeyspace("ks4", new Dictionary<string, int> { { "dc1", 2 }, { "dc2", 2 } }), (s, keyspaceMetadata) => keyspaceMetadata);
            keyspaces.AddOrUpdate("ks5", TokenTests.CreateNetworkTopologyKeyspace("ks5", new Dictionary<string, int> { { "dc1", 1 }, { "dc2", 2 } }), (s, keyspaceMetadata) => keyspaceMetadata);
            keyspaces.AddOrUpdate("ks6", TokenTests.CreateNetworkTopologyKeyspace("ks6", new Dictionary<string, int> { { "dc1", 1 } }), (s, keyspaceMetadata) => keyspaceMetadata);

            // duplicate configurations
            keyspaces.AddOrUpdate("ks7", TokenTests.CreateNetworkTopologyKeyspace("ks7", new Dictionary<string, int> { { "dc1", 2 }, { "dc2", 2 } }), (s, keyspaceMetadata) => keyspaceMetadata);
            keyspaces.AddOrUpdate("ks8", TokenTests.CreateNetworkTopologyKeyspace("ks8", new Dictionary<string, int> { { "dc1", 1 } }), (s, keyspaceMetadata) => keyspaceMetadata);
            keyspaces.AddOrUpdate("ks9", TokenTests.CreateNetworkTopologyKeyspace("ks9", new Dictionary<string, int> { { "dc1", 1 }, { "dc2", 2 } }), (s, keyspaceMetadata) => keyspaceMetadata);
            keyspaces.AddOrUpdate("ks10", TokenTests.CreateSimpleKeyspace("ks10", 10), (s, keyspaceMetadata) => keyspaceMetadata);
            keyspaces.AddOrUpdate("ks11", TokenTests.CreateSimpleKeyspace("ks11", 2), (s, keyspaceMetadata) => keyspaceMetadata);

            var schemaParser = new FakeSchemaParser(keyspaces);
<<<<<<< HEAD
            var metadata = new Metadata(new Configuration(), new ClusterObserver(), schemaParser) {Partitioner = "Murmur3Partitioner"};
=======
            var config = new TestConfigurationBuilder
            {
                ConnectionFactory = new FakeConnectionFactory()
            }.Build();
            var metadata = new Metadata(config, schemaParser) {Partitioner = "Murmur3Partitioner"};
            metadata.ControlConnection = new ControlConnection(
                new ProtocolEventDebouncer(new TaskBasedTimerFactory(), TimeSpan.FromMilliseconds(20), TimeSpan.FromSeconds(100)), 
                ProtocolVersion.V3, 
                config, 
                metadata,
                new List<object> { "127.0.0.1" });
>>>>>>> c263ac01
            metadata.Hosts.Add(new IPEndPoint(IPAddress.Parse("192.168.0.1"), 9042));
            metadata.Hosts.Add(new IPEndPoint(IPAddress.Parse("192.168.0.2"), 9042));
            metadata.Hosts.Add(new IPEndPoint(IPAddress.Parse("192.168.0.3"), 9042));
            metadata.Hosts.Add(new IPEndPoint(IPAddress.Parse("192.168.0.4"), 9042));
            metadata.Hosts.Add(new IPEndPoint(IPAddress.Parse("192.168.0.5"), 9042));
            metadata.Hosts.Add(new IPEndPoint(IPAddress.Parse("192.168.0.6"), 9042));
            metadata.Hosts.Add(new IPEndPoint(IPAddress.Parse("192.168.0.7"), 9042));
            metadata.Hosts.Add(new IPEndPoint(IPAddress.Parse("192.168.0.8"), 9042));
            metadata.Hosts.Add(new IPEndPoint(IPAddress.Parse("192.168.0.9"), 9042));
            metadata.Hosts.Add(new IPEndPoint(IPAddress.Parse("192.168.0.10"), 9042));
            var initialToken = 1;
            foreach (var h in metadata.Hosts)
            {
                h.SetInfo(new TestHelper.DictionaryBasedRow(new Dictionary<string, object>
                {
                    { "data_center", initialToken % 2 == 0 ? "dc1" : "dc2"},
                    { "rack", "rack1" },
                    { "tokens", GenerateTokens(initialToken, 256) },
                    { "release_version", "3.11.1" }
                }));
                initialToken++;
            }
            metadata.RebuildTokenMapAsync(false, true).GetAwaiter().GetResult();
            var expectedTokenMap = metadata.TokenToReplicasMap;
            Assert.NotNull(expectedTokenMap);
            var bag = new ConcurrentBag<string>();
            var tasks = new List<Task>();
            for (var i = 0; i < 100; i++)
            {
                var index = i;
                tasks.Add(Task.Factory.StartNew(
                    () =>
                    {
                        for (var j = 0; j < 35; j++)
                        {
                            if (j % 10 == 0 && index % 2 == 0)
                            {
                                metadata.RefreshSchemaAsync().GetAwaiter().GetResult();
                            }
                            else if (j % 16 == 0)
                            {
                                if (bag.TryTake(out var ksName))
                                {
                                    if (keyspaces.TryRemove(ksName, out var ks))
                                    {
                                        metadata.RefreshSchemaAsync(ksName).GetAwaiter().GetResult();
                                        ks = metadata.GetKeyspace(ksName);
                                        if (ks != null)
                                        {
                                            throw new Exception($"refresh for {ks.Name} returned non null after refresh single.");
                                        }
                                    }
                                }
                            }
                            else 
                            if (j % 2 == 0)
                            {
                                if (bag.TryTake(out var ksName))
                                {
                                    if (keyspaces.TryRemove(ksName, out var ks))
                                    {
                                        metadata.ControlConnection.HandleKeyspaceRefreshLaterAsync(ks.Name).GetAwaiter().GetResult();
                                        ks = metadata.GetKeyspace(ksName);
                                        if (ks != null)
                                        {
                                            throw new Exception($"refresh for {ks.Name} returned non null after remove.");
                                        }
                                    }
                                }
                            }
                            else
                            {
                                var keyspaceName = $"ks_____{index}_____{j}";
                                var ks = TokenTests.CreateSimpleKeyspace(keyspaceName, (index * j) % 10);
                                keyspaces.AddOrUpdate(
                                    keyspaceName, 
                                    ks, 
                                    (s, keyspaceMetadata) => ks);
                                metadata.ControlConnection.HandleKeyspaceRefreshLaterAsync(ks.Name).GetAwaiter().GetResult();
                                ks = metadata.GetKeyspace(ks.Name);
                                if (ks == null)
                                {
                                    throw new Exception($"refresh for {keyspaceName} returned null after add.");
                                }
                                bag.Add(keyspaceName);
                            }
                        }
                    },
                    TaskCreationOptions.LongRunning | TaskCreationOptions.DenyChildAttach));
            }
            Task.WaitAll(tasks.ToArray());
            AssertSameReplicas(keyspaces.Values, expectedTokenMap, metadata.TokenToReplicasMap);
        }

        [Test]
        public void RefreshSingleKeyspace_Should_BuildTokenMap_When_TokenMapIsNull()
        {
            var keyspaces = new ConcurrentDictionary<string, KeyspaceMetadata>();
            keyspaces.GetOrAdd("ks1", TokenTests.CreateSimpleKeyspace("ks1", 1));
            var schemaParser = new FakeSchemaParser(keyspaces);
            var metadata = new Metadata(new Configuration(), new ClusterObserver(), schemaParser) {Partitioner = "Murmur3Partitioner"};
            metadata.Hosts.Add(new IPEndPoint(IPAddress.Parse("192.168.0.1"), 9042));;
            metadata.Hosts.First().SetInfo(new TestHelper.DictionaryBasedRow(new Dictionary<string, object>
            {
                { "data_center", "dc1"},
                { "rack", "rack1" },
                { "tokens", GenerateTokens(1, 256) },
                { "release_version", "3.11.1" }
            }));

            Assert.IsNull(metadata.TokenToReplicasMap);
            metadata.RefreshSingleKeyspace("ks1").GetAwaiter().GetResult();
            Assert.NotNull(metadata.TokenToReplicasMap);
        }

        private void AssertSameReplicas(IEnumerable<KeyspaceMetadata> keyspaces, IReadOnlyTokenMap expectedTokenMap, IReadOnlyTokenMap actualTokenMap)
        {
            foreach (var k in keyspaces)
            {
                var actual = actualTokenMap.GetByKeyspace(k.Name);
                var expected = expectedTokenMap.GetByKeyspace(k.Name);
                if (expected != null)
                {
                    CollectionAssert.AreEqual(expected.Keys, actual.Keys);
                    foreach (var kvp in expected)
                    {
                        Assert.IsTrue(
                            expected[kvp.Key].SetEquals(actual[kvp.Key]),
                            $"mismatch in keyspace '{k}' and token '{kvp.Key}': " +
                            $"'{string.Join(",", expected[kvp.Key].Select(h => h.Address.ToString()))}' vs " +
                            $"'{string.Join(",", actual[kvp.Key].Select(h => h.Address.ToString()))}'");
                    }
                }
                else
                {
                    // keyspace is one of the keyspaces that were inserted by the tasks and wasn't removed
                    var rf = k.Replication["replication_factor"];
                    Assert.AreEqual(10 * 256, actual.Count);
                    foreach (var kvp in actual)
                    {
                        Assert.AreEqual(rf, kvp.Value.Count);
                    }
                }
            }
        }

        private void AssertOnlyOneStrategyIsCalled(IList<ProxyReplicationStrategy> strategies, params int[] equalStrategiesIndexes)
        {
            var sameStrategies = equalStrategiesIndexes.Select(t => strategies[t]).ToList();
            Assert.AreEqual(1, sameStrategies.Count(strategy => strategy.Calls == 1));
            Assert.AreEqual(sameStrategies.Count - 1, sameStrategies.Count(strategy => strategy.Calls == 0));
        }

        private IEnumerable<string> GenerateTokens(int initialToken, int numTokens)
        {
            var output = new List<string>();
            for (var i = 0; i < numTokens; i++)
            {
                output.Add(initialToken.ToString());
                initialToken += 1000;
            }
            return output;
        }

        private static KeyspaceMetadata CreateSimpleKeyspace(string name, int replicationFactor, IReplicationStrategyFactory factory = null)
        {
            return new KeyspaceMetadata(
                null,
                name,
                true,
                ReplicationStrategies.SimpleStrategy,
                new Dictionary<string, int> { { "replication_factor", replicationFactor } },
                factory ?? new ReplicationStrategyFactory());
        }

        private static KeyspaceMetadata CreateNetworkTopologyKeyspace(string name, IDictionary<string, int> replicationFactors, IReplicationStrategyFactory factory = null)
        {
            return new KeyspaceMetadata(
                null,
                name,
                true,
                ReplicationStrategies.NetworkTopologyStrategy,
                replicationFactors,
                factory ?? new ReplicationStrategyFactory());
        }
    }
}<|MERGE_RESOLUTION|>--- conflicted
+++ resolved
@@ -24,12 +24,9 @@
 using System.Threading.Tasks;
 using Cassandra.Connections;
 using Cassandra.MetadataHelpers;
-<<<<<<< HEAD
 using Cassandra.Observers;
-=======
 using Cassandra.ProtocolEvents;
 using Cassandra.Tests.Connections;
->>>>>>> c263ac01
 using Cassandra.Tests.MetadataHelpers.TestHelpers;
 using Moq;
 using NUnit.Framework;
@@ -441,21 +438,17 @@
             keyspaces.AddOrUpdate("ks11", TokenTests.CreateSimpleKeyspace("ks11", 2), (s, keyspaceMetadata) => keyspaceMetadata);
 
             var schemaParser = new FakeSchemaParser(keyspaces);
-<<<<<<< HEAD
-            var metadata = new Metadata(new Configuration(), new ClusterObserver(), schemaParser) {Partitioner = "Murmur3Partitioner"};
-=======
             var config = new TestConfigurationBuilder
             {
                 ConnectionFactory = new FakeConnectionFactory()
             }.Build();
-            var metadata = new Metadata(config, schemaParser) {Partitioner = "Murmur3Partitioner"};
+            var metadata = new Metadata(config, new ClusterObserver(), schemaParser) {Partitioner = "Murmur3Partitioner"};
             metadata.ControlConnection = new ControlConnection(
                 new ProtocolEventDebouncer(new TaskBasedTimerFactory(), TimeSpan.FromMilliseconds(20), TimeSpan.FromSeconds(100)), 
                 ProtocolVersion.V3, 
                 config, 
                 metadata,
                 new List<object> { "127.0.0.1" });
->>>>>>> c263ac01
             metadata.Hosts.Add(new IPEndPoint(IPAddress.Parse("192.168.0.1"), 9042));
             metadata.Hosts.Add(new IPEndPoint(IPAddress.Parse("192.168.0.2"), 9042));
             metadata.Hosts.Add(new IPEndPoint(IPAddress.Parse("192.168.0.3"), 9042));
