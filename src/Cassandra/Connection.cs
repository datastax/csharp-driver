--- conflicted
+++ resolved
@@ -71,13 +71,8 @@
         private volatile Task<bool> _keyspaceSwitchTask;
         private volatile byte _frameHeaderSize;
         private MemoryStream _readStream;
-<<<<<<< HEAD
         private int _writeState = WriteStateInit;
-        private int _inFlight;
-=======
-        private int _isWriteQueueRuning;
         private long _inFlight;
->>>>>>> 632346f2
         /// <summary>
         /// The event that represents a event RESPONSE from a Cassandra node
         /// </summary>
@@ -277,12 +272,7 @@
             var wasClosed = Interlocked.Exchange(ref _writeState, WriteStateClosed) == WriteStateClosed;
             if (!wasClosed)
             {
-<<<<<<< HEAD
-                Logger.Info("Canceling in Connection {0}, {1} pending operations and write queue {2}", Address, Thread.VolatileRead(ref _inFlight), _writeQueue.Count);
-=======
-                _isCanceled = true;
-                Logger.Info("Canceling pending operations {0} and write queue {1}", Interlocked.Read(ref _inFlight), _writeQueue.Count);
->>>>>>> 632346f2
+                Logger.Info("Canceling in Connection {0}, {1} pending operations and write queue {2}", Address, Interlocked.Read(ref _inFlight), _writeQueue.Count);
                 if (socketError != null)
                 {
                     Logger.Verbose("The socket status received was {0}", socketError.Value);
@@ -310,7 +300,7 @@
             // Remove every pending operation
             while (!_pendingOperations.IsEmpty)
             {
-                Thread.MemoryBarrier();
+                Interlocked.MemoryBarrier();
                 // Remove using a snapshot of the keys
                 var keys = _pendingOperations.Keys.ToArray();
                 foreach (var key in keys)
@@ -321,7 +311,7 @@
                     }
                 }
             }
-            Thread.MemoryBarrier();
+            Interlocked.MemoryBarrier();
             OperationState.CallbackMultiple(ops, ex);
             Interlocked.Exchange(ref _inFlight, 0);
             if (_pendingWaitHandle != null)
@@ -984,4 +974,4 @@
             return _pendingWaitHandle;
         }
     }
-}+}
