//
//      Copyright (C) 2012-2014 DataStax Inc.
//
//   Licensed under the Apache License, Version 2.0 (the "License");
//   you may not use this file except in compliance with the License.
//   You may obtain a copy of the License at
//
//      http://www.apache.org/licenses/LICENSE-2.0
//
//   Unless required by applicable law or agreed to in writing, software
//   distributed under the License is distributed on an "AS IS" BASIS,
//   WITHOUT WARRANTIES OR CONDITIONS OF ANY KIND, either express or implied.
//   See the License for the specific language governing permissions and
//   limitations under the License.
//

using System.Collections;
using System.Collections.Generic;
using System.Net;
using System.Linq;
using System.Threading;

namespace Cassandra
{
    /// <summary>
    ///  A wrapper load balancing policy that add token awareness to a child policy.
    ///  <p> This policy encapsulates another policy. The resulting policy works in
    ///  the following way: <ul> <li>the <c>distance</c> method is inherited
    ///  from the child policy.</li> <li>the iterator return by the
    ///  <c>newQueryPlan</c> method will first return the <c>LOCAL</c>
    ///  replicas for the query (based on Statement.GetRoutingKey) <i>if
    ///  possible</i> (i.e. if the query <c>getRoutingKey</c> method doesn't
<<<<<<< HEAD
    ///  return <c>null</c> and if <see cref="Metadata.GetReplicas(byte[])" /> returns a non empty
=======
    ///  return <c>null</c> and if <see cref="Metadata.GetReplicas(string, byte[])" /> returns a non empty
>>>>>>> 05b2b72e
    ///  set of replicas for that partition key). If no local replica can be either
    ///  found or successfully contacted, the rest of the query plan will fallback to
    ///  one of the child policy.</li> </ul> </p><p> Do note that only replica for which
    ///  the child policy <c>distance</c> method returns
    ///  <c>HostDistance.Local</c> will be considered having priority. For
    ///  example, if you wrap <link>DCAwareRoundRobinPolicy</link> with this token
    ///  aware policy, replicas from remote data centers may only be returned after
    ///  all the host of the local data center.</p>
    /// </summary>
    public class TokenAwarePolicy : ILoadBalancingPolicy
    {
        private readonly ILoadBalancingPolicy _childPolicy;
        private ICluster _cluster;
        int _index;

        /// <summary>
        ///  Creates a new <c>TokenAware</c> policy that wraps the provided child
        ///  load balancing policy.
        /// </summary>
        /// <param name="childPolicy"> the load balancing policy to wrap with token
        ///  awareness.</param>
        public TokenAwarePolicy(ILoadBalancingPolicy childPolicy)
        {
            _childPolicy = childPolicy;
        }

        public void Initialize(ICluster cluster)
        {
            _cluster = cluster;
            _childPolicy.Initialize(cluster);
        }

        /// <summary>
        ///  Return the HostDistance for the provided host.
        /// </summary>
        /// <param name="host"> the host of which to return the distance of. </param>
        /// 
        /// <returns>the HostDistance to <c>host</c> as returned by the wrapped
        ///  policy.</returns>
        public HostDistance Distance(Host host)
        {
            return _childPolicy.Distance(host);
        }

        /// <summary>
        ///  Returns the hosts to use for a new query. <p> The returned plan will first
        ///  return replicas (whose <c>HostDistance</c> for the child policy is
        ///  <c>Local</c>) for the query if it can determine them (i.e. mainly if
        ///  <c>IStatement.RoutingKey</c> is not <c>null</c>). Following what
        ///  it will return the plan of the child policy.</p>
        /// </summary>
        /// <param name="keyspace">Keyspace on which the query is going to be executed</param>
        /// <param name="query"> the query for which to build the plan. </param>
        /// <returns>the new query plan.</returns>
        public IEnumerable<Host> NewQueryPlan(string keyspace, IStatement query)
        {
            var routingKey = query == null ? null : query.RoutingKey;
            IEnumerable<Host> childIterator;
            if (routingKey == null)
            {
                childIterator = _childPolicy.NewQueryPlan(keyspace, query);
                foreach (var h in childIterator)
                {
                    yield return h;
                }
                yield break;
            }
            var replicas = _cluster.GetReplicas(keyspace, routingKey.RawRoutingKey);
            //We need to have split into local and remote replicas
            //We need actual lists (not lazy) as we need to round-robin through them
            var localReplicas = new List<Host>();
            var remoteReplicas = new List<Host>();
            foreach (var h in replicas)
            {
                var distance = _childPolicy.Distance(h);
                if (distance == HostDistance.Local)
                {
                    localReplicas.Add(h);
                }
                else if (distance == HostDistance.Remote)
                {
                    remoteReplicas.Add(h);
                }
            }
            //Return the local replicas first
            if (localReplicas.Count > 0)
            {
                //Round robin through the local replicas
                var roundRobinIndex = Interlocked.Increment(ref _index);
                //Overflow protection
                if (roundRobinIndex > int.MaxValue - 10000)
                {
                    Interlocked.Exchange(ref _index, 0);
                }
                for (var i = 0; i < localReplicas.Count; i++)
                {
                    yield return localReplicas[(roundRobinIndex + i)%localReplicas.Count];
                }
            }

            //Then, return the child policy hosts
            childIterator = _childPolicy.NewQueryPlan(keyspace, query);
            foreach (var h in childIterator)
            {
                //It is yielded with the rest of replicas
                if (replicas.Contains(h))
                {
                    continue;
                }
                yield return h;
            }

            //Then, the remote replicas
            foreach (var h in remoteReplicas)
            {
                yield return h;
            }
        }
    }
}<|MERGE_RESOLUTION|>--- conflicted
+++ resolved
@@ -30,11 +30,7 @@
     ///  <c>newQueryPlan</c> method will first return the <c>LOCAL</c>
     ///  replicas for the query (based on Statement.GetRoutingKey) <i>if
     ///  possible</i> (i.e. if the query <c>getRoutingKey</c> method doesn't
-<<<<<<< HEAD
-    ///  return <c>null</c> and if <see cref="Metadata.GetReplicas(byte[])" /> returns a non empty
-=======
     ///  return <c>null</c> and if <see cref="Metadata.GetReplicas(string, byte[])" /> returns a non empty
->>>>>>> 05b2b72e
     ///  set of replicas for that partition key). If no local replica can be either
     ///  found or successfully contacted, the rest of the query plan will fallback to
     ///  one of the child policy.</li> </ul> </p><p> Do note that only replica for which
