--- conflicted
+++ resolved
@@ -47,20 +47,8 @@
         /// parallel.
         /// In case the statement was already in the prepared statements cache, logs an warning but prepares it anyway.
         /// </summary>
-<<<<<<< HEAD
-        Task<PreparedStatement> Prepare(IInternalSession session, Serializer serializer, InternalPrepareRequest request);
+        Task<PreparedStatement> Prepare(IInternalSession session, ISerializer serializer, InternalPrepareRequest request);
         
-=======
-        Task<PreparedStatement> Prepare(IInternalSession session, ISerializer serializer, InternalPrepareRequest request);
-
-        Task<TSession> ConnectAsync<TSession>(ISessionFactory<TSession> sessionFactory, string keyspace)
-            where TSession : IInternalSession;
-
-        Task<bool> OnInitializeAsync();
-
-        Task<bool> OnShutdownAsync(int timeoutMs = Timeout.Infinite);
-
->>>>>>> dc2983df
         IReadOnlyDictionary<string, IEnumerable<IPEndPoint>> GetResolvedEndpoints();
     }
 }