--- conflicted
+++ resolved
@@ -18,14 +18,11 @@
 using System.Collections.Generic;
 using System.Linq;
 using System.Net;
-<<<<<<< HEAD
 using System.Threading.Tasks;
+using Cassandra.Connections;
+using Cassandra.ExecutionProfiles;
 using Cassandra.Metrics.DriverAbstractions;
 using Cassandra.Metrics.NoopImpl;
-=======
-using Cassandra.Connections;
-using Cassandra.ExecutionProfiles;
->>>>>>> c263ac01
 using Cassandra.Requests;
 using Cassandra.Serialization;
 using Cassandra.SessionManagement;
@@ -70,15 +67,12 @@
         private int _maxSchemaAgreementWaitSeconds = ProtocolOptions.DefaultMaxSchemaAgreementWaitSeconds;
         private IStartupOptionsFactory _startupOptionsFactory = new StartupOptionsFactory();
         private ISessionFactoryBuilder<IInternalCluster, IInternalSession> _sessionFactoryBuilder = new SessionFactoryBuilder();
-<<<<<<< HEAD
-        private IDriverMetricsProvider _driverMetricsProvider = EmptyDriverMetricsProvider.Instance;
-        private IDriverMetricsScheduler _driverMetricsScheduler = EmptyDriverMetricsScheduler.Instance;
-=======
         private IReadOnlyDictionary<string, IExecutionProfile> _profiles = new Dictionary<string, IExecutionProfile>();
         private IRequestOptionsMapper _requestOptionsMapper = new RequestOptionsMapper();
         private MetadataSyncOptions _metadataSyncOptions;
         private IEndPointResolver _endPointResolver;
->>>>>>> c263ac01
+        private IDriverMetricsProvider _driverMetricsProvider = EmptyDriverMetricsProvider.Instance;
+        private IDriverMetricsScheduler _driverMetricsScheduler = EmptyDriverMetricsScheduler.Instance;
 
         /// <summary>
         ///  The pooling options used by this builder.
@@ -156,15 +150,12 @@
                 _addressTranslator,
                 _startupOptionsFactory,
                 _sessionFactoryBuilder,
-<<<<<<< HEAD
-                _driverMetricsProvider,
-                _driverMetricsScheduler);
-=======
                 _profiles,
                 _requestOptionsMapper,
                 _metadataSyncOptions,
-                _endPointResolver);
->>>>>>> c263ac01
+                _endPointResolver,
+                _driverMetricsProvider,
+                _driverMetricsScheduler);
             if (_typeSerializerDefinitions != null)
             {
                 config.TypeSerializers = _typeSerializerDefinitions.Definitions;
