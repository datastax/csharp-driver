--- conflicted
+++ resolved
@@ -118,12 +118,8 @@
             //Default constructor for client test and mocking frameworks
         }
 
-<<<<<<< HEAD
         internal PreparedStatement(RowSetMetadata metadata, byte[] id, byte[] resultMetadataId, string cql,
-                                   string keyspace, Serializer serializer)
-=======
-        internal PreparedStatement(RowSetMetadata metadata, byte[] id, string cql, string keyspace, ISerializer serializer)
->>>>>>> dc2983df
+                                   string keyspace, ISerializer serializer)
         {
             Metadata = metadata;
             Id = id;
