--- conflicted
+++ resolved
@@ -14,22 +14,17 @@
 //    limitations under the License.
 //
 
-<<<<<<< HEAD
 using System.Net;
 using Cassandra.Metrics.Registries;
 using Cassandra.Observers.Abstractions;
-=======
->>>>>>> c263ac01
 using Cassandra.Serialization;
 
 namespace Cassandra.Connections
 {
     internal interface IConnectionFactory
     {
-<<<<<<< HEAD
-        IConnection Create(Serializer serializer, IPEndPoint endpoint, Configuration configuration, IConnectionObserver connectionObserver);
-=======
-        IConnection Create(Serializer serializer, IConnectionEndPoint endPoint, Configuration configuration);
->>>>>>> c263ac01
+        IConnection Create(Serializer serializer, IConnectionEndPoint endPoint, Configuration configuration, IConnectionObserver connectionObserver);
+
+        IConnection CreateWithoutMetrics(Serializer serializer, IConnectionEndPoint endPoint, Configuration configuration);
     }
 }