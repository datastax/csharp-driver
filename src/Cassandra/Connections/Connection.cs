--- conflicted
+++ resolved
@@ -985,13 +985,7 @@
                     await switchTcs.Task.ConfigureAwait(false);
                     continue;
                 }
-<<<<<<< HEAD
-                // CAS operation won, this is the only thread changing the keyspace
-                Connection.Logger.Info("Connection to host {0} switching to keyspace {1}", EndPoint.EndpointFriendlyName, value);
-                var request = new QueryRequest(Serializer, $"USE \"{value}\"", QueryProtocolOptions.Default, false, null);
-=======
                 
->>>>>>> 27f38a1b
                 Exception sendException = null;
 
                 // CAS operation won, this is the only thread changing the keyspace
@@ -999,7 +993,7 @@
                 if (_keyspace != value)
                 {
                     Connection.Logger.Info("Connection to host {0} switching to keyspace {1}", EndPoint.EndpointFriendlyName, value);
-                    var request = new QueryRequest(Serializer.ProtocolVersion, $"USE \"{value}\"", false, QueryProtocolOptions.Default);
+                    var request = new QueryRequest(Serializer, $"USE \"{value}\"", QueryProtocolOptions.Default, false, null);
                     try
                     {
                         await Send(request).ConfigureAwait(false);
