--- conflicted
+++ resolved
@@ -18,12 +18,9 @@
 using System.Linq;
 using System.Net;
 using System.Threading.Tasks;
-<<<<<<< HEAD
+using Cassandra.Responses;
 using Cassandra.Serialization;
-=======
-using Cassandra.Responses;
 using Cassandra.Tasks;
->>>>>>> b96d6877
 
 namespace Cassandra.Connections.Control
 {
@@ -52,30 +49,17 @@
 
         /// <inheritdoc />
         public async Task<Host> RefreshNodeListAsync(
-<<<<<<< HEAD
             IConnectionEndPoint currentEndPoint, IConnection connection, ISerializer serializer)
-        {
-            ControlConnection.Logger.Info("Refreshing node list");
-
-            var queriesRs = await Task.WhenAll(
-                                          _config.MetadataRequestHandler.SendMetadataRequestAsync(
-                                              connection, serializer, TopologyRefresher.SelectLocal, QueryProtocolOptions.Default), 
-                                          _config.MetadataRequestHandler.SendMetadataRequestAsync(
-                                              connection, serializer, TopologyRefresher.SelectPeers, QueryProtocolOptions.Default))
-                                      .ConfigureAwait(false);
-=======
-            IConnectionEndPoint currentEndPoint, IConnection connection, ProtocolVersion version)
         {
             ControlConnection.Logger.Info("Refreshing node list");
 
             // safe guard against concurrent changes of this field
             var localIsPeersV2 = _isPeersV2;
 
-            var localTask = SendSystemLocalRequestAsync(connection, version);
-            var peersTask = SendSystemPeersRequestAsync(localIsPeersV2, connection, version);
+            var localTask = SendSystemLocalRequestAsync(connection, serializer);
+            var peersTask = SendSystemPeersRequestAsync(localIsPeersV2, connection, serializer);
             
             await Task.WhenAll(localTask, peersTask).ConfigureAwait(false);
->>>>>>> b96d6877
 
             var peersResponse = peersTask.Result;
             localIsPeersV2 = peersResponse.IsPeersV2;
@@ -96,28 +80,28 @@
             return host;
         }
         
-        private Task<Response> SendSystemLocalRequestAsync(IConnection connection, ProtocolVersion version)
+        private Task<Response> SendSystemLocalRequestAsync(IConnection connection, ISerializer serializer)
         {
             return _config.MetadataRequestHandler.SendMetadataRequestAsync(
-                connection, version, TopologyRefresher.SelectLocal, QueryProtocolOptions.Default);
-        }
-
-        private Task<PeersResponse> SendSystemPeersRequestAsync(bool isPeersV2, IConnection connection, ProtocolVersion version)
+                connection, serializer, TopologyRefresher.SelectLocal, QueryProtocolOptions.Default);
+        }
+
+        private Task<PeersResponse> SendSystemPeersRequestAsync(bool isPeersV2, IConnection connection, ISerializer serializer)
         {
             var peersTask = _config.MetadataRequestHandler.SendMetadataRequestAsync(
                 connection, 
-                version, 
+                serializer, 
                 isPeersV2 ? TopologyRefresher.SelectPeersV2 : TopologyRefresher.SelectPeers, 
                 QueryProtocolOptions.Default);
 
-            return GetPeersResponseAsync(isPeersV2, peersTask, connection, version);
+            return GetPeersResponseAsync(isPeersV2, peersTask, connection, serializer);
         }
 
         /// <summary>
         /// Handles fallback logic when peers_v2 table is missing.
         /// </summary>
         private async Task<PeersResponse> GetPeersResponseAsync(
-            bool isPeersV2, Task<Response> peersRequest, IConnection connection, ProtocolVersion version)
+            bool isPeersV2, Task<Response> peersRequest, IConnection connection, ISerializer serializer)
         {
             if (!isPeersV2)
             {
@@ -139,9 +123,9 @@
                 _isPeersV2 = false;
 
                 peersRequest = _config.MetadataRequestHandler.SendMetadataRequestAsync(
-                    connection, version, TopologyRefresher.SelectPeers, QueryProtocolOptions.Default);
-
-                return await GetPeersResponseAsync(false, peersRequest, connection, version).ConfigureAwait(false);
+                    connection, serializer, TopologyRefresher.SelectPeers, QueryProtocolOptions.Default);
+
+                return await GetPeersResponseAsync(false, peersRequest, connection, serializer).ConfigureAwait(false);
             }
         }
 
