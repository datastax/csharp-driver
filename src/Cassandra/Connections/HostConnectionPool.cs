//
//      Copyright (C) DataStax Inc.
//
//   Licensed under the Apache License, Version 2.0 (the "License");
//   you may not use this file except in compliance with the License.
//   You may obtain a copy of the License at
//
//      http://www.apache.org/licenses/LICENSE-2.0
//
//   Unless required by applicable law or agreed to in writing, software
//   distributed under the License is distributed on an "AS IS" BASIS,
//   WITHOUT WARRANTIES OR CONDITIONS OF ANY KIND, either express or implied.
//   See the License for the specific language governing permissions and
//   limitations under the License.
//

using System;
using System.Linq;
using System.Net.Sockets;
using System.Threading;
using System.Threading.Tasks;
using Cassandra.Collections;
using Cassandra.Serialization;
using Cassandra.Tasks;

namespace Cassandra.Connections
{
    /// <summary>
    /// Represents a pool of connections to a host
    /// </summary>
    internal class HostConnectionPool : IHostConnectionPool
    {
        private static readonly Logger Logger = new Logger(typeof(HostConnectionPool));
        private const int ConnectionIndexOverflow = int.MaxValue - 1000000;
        private const long BetweenResizeDelay = 2000;

        /// <summary>
        /// Represents the possible states of the pool.
        /// Possible state transitions:
        ///  - From Init to Closing: The pool must be closed because the host is ignored or because the pool should
        ///    not attempt more reconnections (another pool is trying to reconnect to a UP host).
        ///  - From Init to ShuttingDown: The pool is being shutdown as a result of a client shutdown.
        ///  - From Closing to Init: The pool finished closing connections (is now ignored) and it resets to
        ///    initial state in case the host is marked as local/remote in the future.
        ///  - From Closing to ShuttingDown (rare): It was marked as ignored, now the client is being shutdown.
        ///  - From ShuttingDown to Shutdown: Finished shutting down, the pool should not be reused.
        /// </summary>
        private static class PoolState
        {
            /// <summary>
            /// Initial state: open / opening / ready to be opened
            /// </summary>
            public const int Init = 0;
            /// <summary>
            /// When the pool is being closed as part of a distance change
            /// </summary>
            public const int Closing = 1;
            /// <summary>
            /// When the pool is being shutdown for good
            /// </summary>
            public const int ShuttingDown = 2;
            /// <summary>
            /// When the pool has being shutdown
            /// </summary>
            public const int Shutdown = 3;
        }

        private readonly Host _host;
        private readonly Configuration _config;
        private readonly Serializer _serializer;
        private readonly CopyOnWriteList<IConnection> _connections = new CopyOnWriteList<IConnection>();
        private readonly HashedWheelTimer _timer;
        private readonly SemaphoreSlim _allConnectionClosedEventLock = new SemaphoreSlim(1, 1);
        private volatile IReconnectionSchedule _reconnectionSchedule;
        private volatile int _expectedConnectionLength;
        private volatile int _maxInflightThresholdToConsiderResizing;
        private volatile int _maxConnectionLength;
        private volatile HashedWheelTimer.ITimeout _resizingEndTimeout;
        private volatile bool _canCreateForeground = true;
        private int _poolResizing;
        private int _state = PoolState.Init;
        private HashedWheelTimer.ITimeout _newConnectionTimeout;
        private TaskCompletionSource<IConnection> _connectionOpenTcs;
        private int _connectionIndex;
        private readonly int _maxRequestsPerConnection;

        public event Action<Host, HostConnectionPool> AllConnectionClosed;

        /// <inheritdoc />
        public bool HasConnections => _connections.Count > 0;

        /// <inheritdoc />
        public int OpenConnections => _connections.Count;

        /// <inheritdoc />
        public int AvailableStreams => _connections.Sum(c => c.AvailableStreams);
        
        /// <inheritdoc />
        public int InFlight => _connections.Sum(c => c.InFlight);

        /// <inheritdoc />
        public int MaxRequestsPerConnection => _maxRequestsPerConnection;

        /// <summary>
        /// Determines whether the pool is not on the initial state.
        /// </summary>
        private bool IsClosing => Volatile.Read(ref _state) != PoolState.Init;

        /// <inheritdoc />
        public IConnection[] ConnectionsSnapshot => _connections.GetSnapshot();

        public HostConnectionPool(Host host, Configuration config, Serializer serializer)
        {
            _host = host;
            _host.Down += OnHostDown;
            _host.Up += OnHostUp;
            _host.DistanceChanged += OnDistanceChanged;
            _config = config ?? throw new ArgumentNullException(nameof(config));
            _maxRequestsPerConnection = config
                                        .GetPoolingOptions(serializer.ProtocolVersion)
                                        .GetMaxRequestsPerConnection();
            _serializer = serializer;
            _timer = config.Timer;
            _reconnectionSchedule = config.Policies.ReconnectionPolicy.NewSchedule();
            _expectedConnectionLength = 1;
            host.HostObserver.OnHostConnectionPoolInit(this);
        }

        /// <inheritdoc />
        public async Task<IConnection> BorrowConnectionAsync()
        {
            var connections = await EnsureCreate().ConfigureAwait(false);
            if (connections.Length == 0)
            {
                throw new DriverInternalError("No connection could be borrowed");
            }
            
            return BorrowLeastBusyConnection(connections);
        }
        
        /// <inheritdoc />
        public IConnection BorrowExistingConnection()
        {
            var connections = GetExistingConnections();
            if (connections.Length == 0)
            {
                return null;
            }

            return BorrowLeastBusyConnection(connections);
        }

        private IConnection BorrowLeastBusyConnection(IConnection[] connections)
        {
            var c = HostConnectionPool.MinInFlight(connections, ref _connectionIndex, _maxRequestsPerConnection, out var inFlight);

            if (inFlight >= _maxRequestsPerConnection)
            {
                throw new BusyPoolException(_host.Address, _maxRequestsPerConnection, connections.Length);
            }

            ConsiderResizingPool(inFlight);
            return c;
        }

        private void CancelNewConnectionTimeout(HashedWheelTimer.ITimeout newTimeout = null)
        {
            var previousTimeout = Interlocked.Exchange(ref _newConnectionTimeout, newTimeout);
            if (previousTimeout != null)
            {
                // Clear previous reconnection attempt timeout
                previousTimeout.Cancel();
            }
            if (newTimeout != null && IsClosing)
            {
                // It could have been the case the it was set after it was set as closed.
                Interlocked.Exchange(ref _newConnectionTimeout, null);
            }
        }

        public void CheckHealth(IConnection c)
        {
            var timedOutOps = c.TimedOutOperations;
            if (timedOutOps < _config.SocketOptions.DefunctReadTimeoutThreshold)
            {
                return;
            }
            HostConnectionPool.Logger.Warning("Connection to {0} considered as unhealthy after {1} timed out operations", 
                _host.Address, timedOutOps);
            Remove(c);
        }

        /// <inheritdoc />
        public void Remove(IConnection c)
        {
            OnConnectionClosing(c);
            c.Dispose();
        }

        public void ConsiderResizingPool(int inFlight)
        {
            if (inFlight < _maxInflightThresholdToConsiderResizing)
            {
                // The requests in-flight are normal
                return;
            }
            if (_expectedConnectionLength >= _maxConnectionLength)
            {
                // We can not add more connections
                return;
            }
            if (_connections.Count < _expectedConnectionLength)
            {
                // The pool is still trying to acquire the correct size
                return;
            }
            var canResize = Interlocked.Exchange(ref _poolResizing, 1) == 0;
            if (!canResize)
            {
                // There is already another thread resizing the pool
                return;
            }
            if (IsClosing)
            {
                return;
            }
            _expectedConnectionLength++;
            HostConnectionPool.Logger.Info("Increasing pool #{0} size to {1}, as in-flight requests are above threshold ({2})", 
                GetHashCode(), _expectedConnectionLength, _maxInflightThresholdToConsiderResizing);
            StartCreatingConnection(null);
            _resizingEndTimeout = _timer.NewTimeout(_ => Interlocked.Exchange(ref _poolResizing, 0), null, 
                HostConnectionPool.BetweenResizeDelay);
        }

        /// <summary>
        /// Releases the resources associated with the pool.
        /// </summary>
        public void Dispose()
        {
            var markShuttingDown = 
                (Interlocked.CompareExchange(ref _state, PoolState.ShuttingDown, PoolState.Init) == PoolState.Init) ||
                (Interlocked.CompareExchange(ref _state, PoolState.ShuttingDown, PoolState.Closing) ==
                    PoolState.Closing);
            if (!markShuttingDown)
            {
                // The pool is already being shutdown, never mind
                return;
            }
            HostConnectionPool.Logger.Info("Disposing connection pool #{0} to {1}", GetHashCode(), _host.Address);
            var connections = _connections.ClearAndGet();
            foreach (var c in connections)
            {
                c.Dispose();
            }
            _host.Up -= OnHostUp;
            _host.Down -= OnHostDown;
            _host.DistanceChanged -= OnDistanceChanged;
            var t = _resizingEndTimeout;
            if (t != null)
            {
                t.Cancel();
            }
            CancelNewConnectionTimeout();
            Interlocked.Exchange(ref _state, PoolState.Shutdown);
        }

        public virtual async Task<IConnection> DoCreateAndOpen(bool isReconnection)
        {
<<<<<<< HEAD
            var c = _config.ConnectionFactory.Create(_serializer, _host.Address, _config, _host.HostObserver.CreateConnectionObserver());
=======
            var endPoint = await _config.EndPointResolver.GetConnectionEndPointAsync(_host, isReconnection).ConfigureAwait(false);
            var c = _config.ConnectionFactory.Create(_serializer, endPoint, _config);
>>>>>>> c263ac01
            try
            {
                await c.Open().ConfigureAwait(false);
            }
            catch
            {
                c.Dispose();
                throw;
            }
            if (_config.GetPoolingOptions(_serializer.ProtocolVersion).GetHeartBeatInterval() > 0)
            {
                c.OnIdleRequestException += ex => OnIdleRequestException(c, ex);
            }
            c.Closing += OnConnectionClosing;
            return c;
        }
        
        public void OnHostRemoved()
        {
            var previousState = Interlocked.Exchange(ref _state, PoolState.ShuttingDown);
            if (previousState == PoolState.Shutdown)
            {
                // It was already shutdown
                Interlocked.Exchange(ref _state, PoolState.Shutdown);
                return;
            }
            HostConnectionPool.Logger.Info("Host decommissioned. Closing pool #{0} to {1}", GetHashCode(), _host.Address);

            DrainConnections(() => Interlocked.Exchange(ref _state, PoolState.Shutdown));

            CancelNewConnectionTimeout();
            var t = _resizingEndTimeout;
            if (t != null)
            {
                t.Cancel();
            }
        }

        /// <summary>
        /// Gets the connection with the minimum number of InFlight requests.
        /// Only checks for index + 1 and index, to avoid a loop of all connections.
        /// </summary>
        /// <param name="connections">A snapshot of the pool of connections</param>
        /// <param name="connectionIndex">Current round-robin index</param>
        /// <param name="inFlightThreshold">
        /// The max amount of in-flight requests that cause this method to continue
        /// iterating until finding the connection with min number of in-flight requests.
        /// </param>
        /// <param name="inFlight">
        /// Out parameter containing the amount of in-flight requests of the selected connection.
        /// </param>
        public static IConnection MinInFlight(IConnection[] connections, ref int connectionIndex, int inFlightThreshold,
                                             out int inFlight)
        {
            if (connections.Length == 1)
            {
                inFlight = connections[0].InFlight;
                return connections[0];
            }
            //It is very likely that the amount of InFlight requests per connection is the same
            //Do round robin between connections, skipping connections that have more in flight requests
            var index = Interlocked.Increment(ref connectionIndex);
            if (index > HostConnectionPool.ConnectionIndexOverflow)
            {
                // Simplified overflow protection: once the threshold is reached, reset the shared reference
                // but still use the incremented value above threshold.
                // Multiple threads can reset it to 0 (in practice it would be very few), with the assumable side
                // effect of unbalancing the load between connections for a few moments.
                Interlocked.Exchange(ref connectionIndex, 0);
            }

            var c = connections[index % connections.Length];
            inFlight = 0;

            for (var i = 1; i < connections.Length; i++)
            {
                var nextConnection = connections[(index + i) % connections.Length];
                inFlight = c.InFlight;
                var nextInFlight = nextConnection.InFlight;

                if (inFlight > nextInFlight)
                {
                    c = nextConnection;
                    inFlight = nextInFlight;
                }

                if (inFlight < inFlightThreshold)
                {
                    // We should avoid traversing all the connections
                    // We have a connection with a decent amount of in-flight requests
                    break;
                }
            }

            return c;
        }

        private void OnConnectionClosing(IConnection c = null)
        {
            int currentLength;
            if (c != null)
            {
                var removalInfo = _connections.RemoveAndCount(c);
                currentLength = removalInfo.Item2;
                var hasBeenRemoved = removalInfo.Item1;
                if (!hasBeenRemoved)
                {
                    // It has been already removed (via event or direct call)
                    // When it was removed, all the following checks have been made
                    // No point in doing them again
                    return;
                }
                HostConnectionPool.Logger.Info("Pool #{0} for host {1} removed a connection, new length: {2}",
                    GetHashCode(), _host.Address, currentLength);
            }
            else
            {
                currentLength = _connections.Count;
            }
            if (IsClosing || currentLength >= _expectedConnectionLength)
            {
                // No need to reconnect
                return;
            }
            // We are using an IO thread
            Task.Run(async () =>
            {
                // Use a lock for avoiding concurrent calls to SetNewConnectionTimeout()
                await _allConnectionClosedEventLock.WaitAsync().ConfigureAwait(false);
                try
                {
                    if (currentLength == 0)
                    {
                        // All connections have been closed
                        // If the node is UP, we should stop attempting to reconnect
                        if (_host.IsUp && AllConnectionClosed != null)
                        {
                            // Raise the event and wait for a caller to decide
                            AllConnectionClosed(_host, this);
                            return;
                        }
                    }
                    SetNewConnectionTimeout(_reconnectionSchedule);
                }
                finally
                {
                    _allConnectionClosedEventLock.Release();
                }
            }).Forget();
        }

        private void OnDistanceChanged(HostDistance previousDistance, HostDistance distance)
        {
            SetDistance(distance);
            if (previousDistance == HostDistance.Ignored)
            {
                _canCreateForeground = true;
                // Start immediate reconnection
                ScheduleReconnection(true);
                return;
            }
            if (distance != HostDistance.Ignored)
            {
                return;
            }
            // Host is now ignored
            var isClosing = Interlocked.CompareExchange(ref _state, PoolState.Closing, PoolState.Init) == 
                PoolState.Init;
            if (!isClosing)
            {
                // Is already shutting down or shutdown, don't mind
                return;
            }
            HostConnectionPool.Logger.Info("Host ignored. Closing pool #{0} to {1}", GetHashCode(), _host.Address);
            DrainConnections(() =>
            {
                // After draining, set the pool back to init state
                Interlocked.CompareExchange(ref _state, PoolState.Init, PoolState.Closing);
            });
            CancelNewConnectionTimeout();
        }
        
        /// <summary>
        /// Removes the connections from the pool and defers the closing of the connections until twice the
        /// readTimeout. The connection might be already selected and sending requests.
        /// </summary>
        private void DrainConnections(Action afterDrainHandler)
        {
            var connections = _connections.ClearAndGet();
            if (connections.Length == 0)
            {
                HostConnectionPool.Logger.Info("Pool #{0} to {1} had no connections", GetHashCode(), _host.Address);
                return;
            }
            // The request handler might execute up to 2 queries with a single connection:
            // Changing the keyspace + the actual query
            var delay = _config.SocketOptions.ReadTimeoutMillis*2;
            // Use a sane maximum of 5 mins
            const int maxDelay = 5*60*1000;
            if (delay <= 0 || delay > maxDelay)
            {
                delay = maxDelay;
            }
            DrainConnectionsTimer(connections, afterDrainHandler, delay/1000);
        }

        private void DrainConnectionsTimer(IConnection[] connections, Action afterDrainHandler, int steps)
        {
            _timer.NewTimeout(_ =>
            {
                Task.Run(() =>
                {
                    var drained = !connections.Any(c => c.HasPendingOperations);
                    if (!drained && --steps >= 0)
                    {
                        HostConnectionPool.Logger.Info("Pool #{0} to {1} can not be closed yet",
                            GetHashCode(), _host.Address);
                        DrainConnectionsTimer(connections, afterDrainHandler, steps);
                        return;
                    }
                    HostConnectionPool.Logger.Info("Pool #{0} to {1} closing {2} connections to after {3} draining",
                        GetHashCode(), _host.Address, connections.Length, drained ? "successful" : "unsuccessful");
                    foreach (var c in connections)
                    {
                        c.Dispose();
                    }
                    if (afterDrainHandler != null)
                    {
                        afterDrainHandler();
                    }
                });
            }, null, 1000);
        }

        public void OnHostUp(Host h)
        {
            // It can be awaited upon pool creation
            _canCreateForeground = true;
            if (_connections.Count > 0)
            {
                // This was the pool that was reconnecting, the pool is already getting the appropriate size
                return;
            }
            HostConnectionPool.Logger.Info("Pool #{0} for host {1} attempting to reconnect as host is UP", GetHashCode(), _host.Address);
            // Schedule an immediate reconnection
            ScheduleReconnection(true);
        }

        private void OnHostDown(Host h)
        {
            // Cancel the outstanding timeout (if any)
            // If the timeout already elapsed, a connection could be been created anyway
            CancelNewConnectionTimeout();
        }

        /// <summary>
        /// Handler that gets invoked when if there is a socket exception when making a heartbeat/idle request
        /// </summary>
        private void OnIdleRequestException(IConnection c, Exception ex)
        {
            HostConnectionPool.Logger.Warning("Connection to {0} considered as unhealthy after idle timeout exception: {1}",
                _host.Address, ex);
            OnConnectionClosing(c);
            c.Dispose();
        }

        /// <inheritdoc />
        public void ScheduleReconnection(bool immediate = false)
        {
            var schedule = _config.Policies.ReconnectionPolicy.NewSchedule();
            _reconnectionSchedule = schedule;
            SetNewConnectionTimeout(immediate ? null : schedule);
        }

        private void SetNewConnectionTimeout(IReconnectionSchedule schedule)
        {
            if (schedule != null && _reconnectionSchedule != schedule)
            {
                // There's another reconnection schedule, leave it
                return;
            }
            HashedWheelTimer.ITimeout timeout = null;
            if (schedule != null)
            {
                // Schedule the creation
                var delay = schedule.NextDelayMs();
                HostConnectionPool.Logger.Info("Scheduling reconnection from #{0} to {1} in {2}ms", GetHashCode(), _host.Address, delay);
                timeout = _timer.NewTimeout(_ => Task.Run(() => StartCreatingConnection(schedule)), null, delay);
            }
            CancelNewConnectionTimeout(timeout);
            if (schedule == null)
            {
                // Start creating immediately after de-scheduling the timer
                HostConnectionPool.Logger.Info("Starting reconnection from pool #{0} to {1}", GetHashCode(), _host.Address);
                StartCreatingConnection(null);
            }
        }

        /// <summary>
        /// Asynchronously starts to create a new connection (if its not already being created).
        /// A <c>null</c> schedule signals that the pool is not reconnecting but growing to the expected size.
        /// </summary>
        /// <param name="schedule"></param>
        private void StartCreatingConnection(IReconnectionSchedule schedule)
        {
            var count = _connections.Count;
            if (count >= _expectedConnectionLength)
            {
                return;
            }
            if (schedule != null && schedule != _reconnectionSchedule)
            {
                // There's another reconnection schedule, leave it
                return;
            }

            CreateOrScheduleReconnectAsync(schedule).Forget();
        }

        private async Task CreateOrScheduleReconnectAsync(IReconnectionSchedule schedule)
        {
            if (IsClosing)
            {
                return;
            }

            try
            {
                var t = await CreateOpenConnection(false, schedule != null).ConfigureAwait(false);
                StartCreatingConnection(null);
                _host.BringUpIfDown();
            }
            catch (Exception)
            {
                // The connection could not be opened
                if (IsClosing)
                {
                    // don't mind, the pool is not supposed to be open
                    return;
                }

                if (schedule == null)
                {
                    // As it failed, we need a new schedule for the following attempts
                    schedule = _config.Policies.ReconnectionPolicy.NewSchedule();
                    _reconnectionSchedule = schedule;
                }

                if (schedule != _reconnectionSchedule)
                {
                    // There's another reconnection schedule, leave it
                    return;
                }

                OnConnectionClosing();
            }
        }

        /// <summary>
        /// Opens one connection. 
        /// If a connection is being opened it yields the same task, preventing creation in parallel.
        /// </summary>
        /// <param name="satisfyWithAnOpenConnection">
        /// Determines whether the Task should be marked as completed when there is a connection already opened.
        /// </param>
        /// <param name="isReconnection">Determines whether this is a reconnection</param>
        /// <exception cref="SocketException">Throws a SocketException when the connection could not be established with the host</exception>
        /// <exception cref="AuthenticationException" />
        /// <exception cref="UnsupportedProtocolVersionException" />
        private async Task<IConnection> CreateOpenConnection(bool satisfyWithAnOpenConnection, bool isReconnection)
        {
            var concurrentOpenTcs = Volatile.Read(ref _connectionOpenTcs);
            // Try to exit early (cheap) as there could be another thread creating / finishing creating
            if (concurrentOpenTcs != null)
            {
                // There is another thread opening a new connection
                return await concurrentOpenTcs.Task.ConfigureAwait(false);
            }
            var tcs = new TaskCompletionSource<IConnection>();
            // Try to set the creation task source
            concurrentOpenTcs = Interlocked.CompareExchange(ref _connectionOpenTcs, tcs, null);
            if (concurrentOpenTcs != null)
            {
                // There is another thread opening a new connection
                return await concurrentOpenTcs.Task.ConfigureAwait(false);
            }

            if (IsClosing)
            {
                return await FinishOpen(tcs, false, HostConnectionPool.GetNotConnectedException()).ConfigureAwait(false);
            }

            // Before creating, make sure that its still needed
            // This method is the only one that adds new connections
            // But we don't control the removal, use snapshot
            var connectionsSnapshot = _connections.GetSnapshot();
            if (connectionsSnapshot.Length >= _expectedConnectionLength)
            {
                if (connectionsSnapshot.Length == 0)
                {
                    // Avoid race condition while removing
                    return await FinishOpen(tcs, false, HostConnectionPool.GetNotConnectedException()).ConfigureAwait(false);
                }
                return await FinishOpen(tcs, true, null, connectionsSnapshot[0]).ConfigureAwait(false);
            }

            if (satisfyWithAnOpenConnection && !_canCreateForeground)
            {
                // We only care about a single connection, if its already there, yield it
                connectionsSnapshot = _connections.GetSnapshot();
                if (connectionsSnapshot.Length == 0)
                {
                    // When creating in foreground, it failed
                    return await FinishOpen(tcs, false, HostConnectionPool.GetNotConnectedException()).ConfigureAwait(false);
                }
                return await FinishOpen(tcs, false, null, connectionsSnapshot[0]).ConfigureAwait(false);
            }

            HostConnectionPool.Logger.Info("Creating a new connection to {0}", _host.Address);
            IConnection c;
            try
            {
                c = await DoCreateAndOpen(isReconnection).ConfigureAwait(false);
            }
            catch (Exception ex)
            {
                HostConnectionPool.Logger.Info("Connection to {0} could not be created: {1}", _host.Address, ex);
                return await FinishOpen(tcs, true, ex).ConfigureAwait(false);
            }

            if (IsClosing)
            {
                HostConnectionPool.Logger.Info("Connection to {0} opened successfully but pool #{1} was being closed", 
                    _host.Address, GetHashCode());
                c.Dispose();
                return await FinishOpen(tcs, false, HostConnectionPool.GetNotConnectedException()).ConfigureAwait(false);
            }

            var newLength = _connections.AddNew(c);
            HostConnectionPool.Logger.Info("Connection to {0} opened successfully, pool #{1} length: {2}",
                _host.Address, GetHashCode(), newLength);

            if (IsClosing)
            {
                // We haven't use a CAS operation, so it's possible that the pool is being closed while adding a new
                // connection, we should remove it.
                HostConnectionPool.Logger.Info("Connection to {0} opened successfully and added to the pool #{1} but it was being closed",
                    _host.Address, GetHashCode());
                _connections.Remove(c);
                c.Dispose();
                return await FinishOpen(tcs, false, HostConnectionPool.GetNotConnectedException()).ConfigureAwait(false);
            }

            return await FinishOpen(tcs, true, null, c).ConfigureAwait(false);
        }

        private Task<IConnection> FinishOpen(
            TaskCompletionSource<IConnection> tcs,
            bool preventForeground, 
            Exception ex, 
            IConnection c = null)
        {
            // Instruction ordering: canCreateForeground flag must be set before resetting of the tcs
            if (preventForeground)
            {
                _canCreateForeground = false;
            }
            Interlocked.Exchange(ref _connectionOpenTcs, null);
            tcs.TrySet(ex, c);
            return tcs.Task;
        }

        private static SocketException GetNotConnectedException()
        {
            return new SocketException((int)SocketError.NotConnected);
        }

        /// <summary>
        /// Ensures that the pool has at least contains 1 connection to the host.
        /// </summary>
        /// <returns>An Array of connections with 1 or more elements or throws an exception.</returns>
        /// <exception cref="SocketException" />
        /// <exception cref="AuthenticationException" />
        /// <exception cref="UnsupportedProtocolVersionException" />
        public async Task<IConnection[]> EnsureCreate()
        {
            var connections = GetExistingConnections();
            if (connections.Length > 0)
            {
                // Use snapshot to return as early as possible
                return connections;
            }

            if (!_canCreateForeground)
            {
                // Take a new snapshot
                connections = _connections.GetSnapshot();
                if (connections.Length > 0)
                {
                    return connections;
                }
                // It's not considered as connected
                throw HostConnectionPool.GetNotConnectedException();
            }
            IConnection c;
            try
            {
                // It should only await for the creation of the connection in few selected occasions:
                // It's the first time accessing or it has been recently set as UP
                // CreateOpenConnection() supports concurrent calls
                c = await CreateOpenConnection(true, false).ConfigureAwait(false);
            }
            catch (Exception)
            {
                OnConnectionClosing();
                throw;
            }
            StartCreatingConnection(null);
            return new[] { c };
        }

        /// <summary>
        /// Gets existing connections snapshot.
        /// If it's empty then it validates whether the pool is shutting down or the is down (in which case an exception is thrown).
        /// </summary>
        /// <exception cref="SocketException">Not connected.</exception>
        private IConnection[] GetExistingConnections()
        {
            var connections = _connections.GetSnapshot();
            if (connections.Length > 0)
            {
                return connections;
            }

            if (IsClosing || !_host.IsUp)
            {
                // Should have not been considered as UP
                throw HostConnectionPool.GetNotConnectedException();
            }

            return connections;
        }

        public void SetDistance(HostDistance distance)
        {
            var poolingOptions = _config.GetPoolingOptions(_serializer.ProtocolVersion);
            _expectedConnectionLength = poolingOptions.GetCoreConnectionsPerHost(distance);
            _maxInflightThresholdToConsiderResizing =  poolingOptions.GetMaxSimultaneousRequestsPerConnectionTreshold(distance);
            _maxConnectionLength = poolingOptions.GetMaxConnectionPerHost(distance);
        }

        /// <summary>
        /// Creates the required connections to the hosts and awaits for all connections to be open.
        /// The task is completed when at least 1 of the connections is opened successfully.
        /// Until the task is completed, no other thread is expected to be using this instance.
        /// </summary>
        public async Task Warmup()
        {
            var length = _expectedConnectionLength;
            for (var i = 0; i < length; i++)
            {
                try
                {
                    await CreateOpenConnection(false, false).ConfigureAwait(false);
                }
                catch
                {
                    if (i > 0)
                    {
                        // There is an opened connection, don't mind
                        break;
                    }

                    OnConnectionClosing();
                    throw;
                }
            }
        }
    }
}<|MERGE_RESOLUTION|>--- conflicted
+++ resolved
@@ -266,12 +266,8 @@
 
         public virtual async Task<IConnection> DoCreateAndOpen(bool isReconnection)
         {
-<<<<<<< HEAD
-            var c = _config.ConnectionFactory.Create(_serializer, _host.Address, _config, _host.HostObserver.CreateConnectionObserver());
-=======
             var endPoint = await _config.EndPointResolver.GetConnectionEndPointAsync(_host, isReconnection).ConfigureAwait(false);
-            var c = _config.ConnectionFactory.Create(_serializer, endPoint, _config);
->>>>>>> c263ac01
+            var c = _config.ConnectionFactory.Create(_serializer, endPoint, _config, _host.HostObserver.CreateConnectionObserver());
             try
             {
                 await c.Open().ConfigureAwait(false);
