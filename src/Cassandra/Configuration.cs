//
//      Copyright (C) DataStax Inc.
//
//   Licensed under the Apache License, Version 2.0 (the "License");
//   you may not use this file except in compliance with the License.
//   You may obtain a copy of the License at
//
//      http://www.apache.org/licenses/LICENSE-2.0
//
//   Unless required by applicable law or agreed to in writing, software
//   distributed under the License is distributed on an "AS IS" BASIS,
//   WITHOUT WARRANTIES OR CONDITIONS OF ANY KIND, either express or implied.
//   See the License for the specific language governing permissions and
//   limitations under the License.
//

using System;
using System.Collections.Generic;
using System.Linq;
using Cassandra.Connections;
<<<<<<< HEAD
using Cassandra.Metrics;
using Cassandra.Metrics.DriverAbstractions;
using Cassandra.Metrics.NoopImpl;
using Cassandra.Metrics.Registries;
using Cassandra.Observers;
using Cassandra.Observers.Abstractions;
=======
using Cassandra.ExecutionProfiles;
using Cassandra.ProtocolEvents;
>>>>>>> c263ac01
using Cassandra.Requests;
using Cassandra.Serialization;
using Cassandra.SessionManagement;
using Cassandra.Tasks;
using Microsoft.IO;

namespace Cassandra
{
    /// <summary>
    ///  The configuration of the cluster. It configures the following: <ul> <li>Cassandra
    ///  binary protocol level configuration (compression).</li> <li>Connection
    ///  pooling configurations.</li> <li>low-level tcp configuration options
    ///  (tcpNoDelay, keepAlive, ...).</li> </ul>
    /// </summary>
    public class Configuration
    {
        internal const string DefaultExecutionProfileName = "default";

        /// <summary>
        ///  Gets the policies set for the cluster.
        /// </summary>
        public Policies Policies { get; }

        /// <summary>
        ///  Gets the low-level tcp configuration options used (tcpNoDelay, keepAlive, ...).
        /// </summary>
        public SocketOptions SocketOptions { get; private set; }

        /// <summary>
        ///  The Cassandra binary protocol level configuration (compression).
        /// </summary>
        ///
        /// <returns>the protocol options.</returns>
        public ProtocolOptions ProtocolOptions { get; private set; }

        /// <summary>
        ///  The connection pooling configuration, defaults to null.
        /// </summary>
        /// <returns>the pooling options.</returns>
        public PoolingOptions PoolingOptions { get; private set; }

        /// <summary>
        ///  The .net client additional options configuration.
        /// </summary>
        public ClientOptions ClientOptions { get; private set; }

        /// <summary>
        ///  The query configuration.
        /// </summary>
        public QueryOptions QueryOptions { get; private set; }

        /// <summary>
        ///  The authentication provider used to connect to the Cassandra cluster.
        /// </summary>
        /// <returns>the authentication provider in use.</returns>
        internal IAuthProvider AuthProvider { get; private set; } // Not exposed yet on purpose

        /// <summary>
        ///  The authentication provider used to connect to the Cassandra cluster.
        /// </summary>
        /// <returns>the authentication provider in use.</returns>
        internal IAuthInfoProvider AuthInfoProvider { get; private set; } // Not exposed yet on purpose

        /// <summary>
        ///  The address translator used to translate Cassandra node address.
        /// </summary>
        /// <returns>the address translator in use.</returns>
        public IAddressTranslator AddressTranslator { get; private set; }
        
        /// <summary>
        /// Gets a read only key value map of execution profiles that were configured with
        /// <see cref="Builder.WithExecutionProfiles"/>. The keys are execution profile names and the values
        /// are <see cref="IExecutionProfile"/> instances.
        /// </summary>
        public IReadOnlyDictionary<string, IExecutionProfile> ExecutionProfiles { get; }

        /// <summary>
        /// Shared reusable timer
        /// </summary>
        internal HashedWheelTimer Timer { get; private set; }

        /// <summary>
        /// Shared buffer pool
        /// </summary>
        internal RecyclableMemoryStreamManager BufferPool { get; private set; }

        /// <summary>
        /// Gets or sets the list of <see cref="TypeSerializer{T}"/> defined.
        /// </summary>
        internal IEnumerable<ITypeSerializer> TypeSerializers { get; set; }

        internal MetadataSyncOptions MetadataSyncOptions { get; }

        internal IStartupOptionsFactory StartupOptionsFactory { get; }

        internal ISessionFactoryBuilder<IInternalCluster, IInternalSession> SessionFactoryBuilder { get; }

<<<<<<< HEAD
=======
        internal IRequestOptionsMapper RequestOptionsMapper { get; }
        
>>>>>>> c263ac01
        internal IRequestHandlerFactory RequestHandlerFactory { get; }

        internal IHostConnectionPoolFactory HostConnectionPoolFactory { get; }

        internal IRequestExecutionFactory RequestExecutionFactory { get; }

        internal IConnectionFactory ConnectionFactory { get; }

        internal IControlConnectionFactory ControlConnectionFactory { get; }

<<<<<<< HEAD
        internal MetricsRegistry MetricsRegistry { get; }

        internal IDriverMetricsScheduler MetricsScheduler { get; }

        internal Configuration() :
            this(Policies.DefaultPolicies,
                new ProtocolOptions(),
                null,
                new SocketOptions(),
                new ClientOptions(),
                NoneAuthProvider.Instance,
                null,
                new QueryOptions(),
                new DefaultAddressTranslator(),
                new StartupOptionsFactory(),
                new SessionFactoryBuilder())
=======
        internal IPrepareHandlerFactory PrepareHandlerFactory { get; }

        internal ITimerFactory TimerFactory { get; }

        internal IEndPointResolver EndPointResolver { get; }

        internal IDnsResolver DnsResolver { get; }
        
        /// <summary>
        /// The key is the execution profile name and the value is the IRequestOptions instance
        /// built from the execution profile with that key.
        /// </summary>
        internal IReadOnlyDictionary<string, IRequestOptions> RequestOptions { get; }

        internal IRequestOptions DefaultRequestOptions => RequestOptions[Configuration.DefaultExecutionProfileName];

        internal Configuration() :
            this(Policies.DefaultPolicies,
                 new ProtocolOptions(),
                 null,
                 new SocketOptions(),
                 new ClientOptions(),
                 NoneAuthProvider.Instance,
                 null,
                 new QueryOptions(),
                 new DefaultAddressTranslator(),
                 new StartupOptionsFactory(),
                 new SessionFactoryBuilder(),
                 new Dictionary<string, IExecutionProfile>(),
                 new RequestOptionsMapper(),
                 null,
                 null)
>>>>>>> c263ac01
        {
        }

        /// <summary>
        /// Creates a new instance. This class is also used to shareable a context across all instance that are created below one Cluster instance.
        /// One configuration instance per Cluster instance.
        /// </summary>
        internal Configuration(Policies policies,
                               ProtocolOptions protocolOptions,
                               PoolingOptions poolingOptions,
                               SocketOptions socketOptions,
                               ClientOptions clientOptions,
                               IAuthProvider authProvider,
                               IAuthInfoProvider authInfoProvider,
                               QueryOptions queryOptions,
                               IAddressTranslator addressTranslator,
                               IStartupOptionsFactory startupOptionsFactory,
                               ISessionFactoryBuilder<IInternalCluster, IInternalSession> sessionFactoryBuilder,
<<<<<<< HEAD
                               IDriverMetricsProvider driverMetricsProvider = null,
                               IDriverMetricsScheduler driverMetricsScheduler = null,
=======
                               IReadOnlyDictionary<string, IExecutionProfile> executionProfiles,
                               IRequestOptionsMapper requestOptionsMapper,
                               MetadataSyncOptions metadataSyncOptions,
                               IEndPointResolver endPointResolver,
>>>>>>> c263ac01
                               IRequestHandlerFactory requestHandlerFactory = null,
                               IHostConnectionPoolFactory hostConnectionPoolFactory = null,
                               IRequestExecutionFactory requestExecutionFactory = null,
                               IConnectionFactory connectionFactory = null,
                               IControlConnectionFactory controlConnectionFactory = null,
                               IPrepareHandlerFactory prepareHandlerFactory = null,
                               ITimerFactory timerFactory = null)
        {
            AddressTranslator = addressTranslator ?? throw new ArgumentNullException(nameof(addressTranslator));
            QueryOptions = queryOptions ?? throw new ArgumentNullException(nameof(queryOptions));
            Policies = policies;
            ProtocolOptions = protocolOptions;
            PoolingOptions = poolingOptions;
            SocketOptions = socketOptions;
            ClientOptions = clientOptions;
            AuthProvider = authProvider;
            AuthInfoProvider = authInfoProvider;
            StartupOptionsFactory = startupOptionsFactory;
            SessionFactoryBuilder = sessionFactoryBuilder;
            RequestOptionsMapper = requestOptionsMapper;
            MetadataSyncOptions = metadataSyncOptions?.Clone() ?? new MetadataSyncOptions();
            DnsResolver = new DnsResolver();
            EndPointResolver = endPointResolver ?? new EndPointResolver(DnsResolver, protocolOptions);

            RequestHandlerFactory = requestHandlerFactory ?? new RequestHandlerFactory();
            HostConnectionPoolFactory = hostConnectionPoolFactory ?? new HostConnectionPoolFactory();
            RequestExecutionFactory = requestExecutionFactory ?? new RequestExecutionFactory();
            ConnectionFactory = connectionFactory ?? new ConnectionFactory();
            ControlConnectionFactory = controlConnectionFactory ?? new ControlConnectionFactory();
            PrepareHandlerFactory = prepareHandlerFactory ?? new PrepareHandlerFactory();
            TimerFactory = timerFactory ?? new TaskBasedTimerFactory();
            
            RequestOptions = RequestOptionsMapper.BuildRequestOptionsDictionary(executionProfiles, policies, socketOptions, clientOptions, queryOptions);
            ExecutionProfiles = BuildExecutionProfilesDictionary(executionProfiles, RequestOptions);

            // Create the buffer pool with 16KB for small buffers and 256Kb for large buffers.
            // The pool does not eagerly reserve the buffers, so it doesn't take unnecessary memory
            // to create the instance.
            BufferPool = new RecyclableMemoryStreamManager(16 * 1024, 256 * 1024, ProtocolOptions.MaximumFrameLength);
            Timer = new HashedWheelTimer();
            MetricsRegistry = new MetricsRegistry(driverMetricsProvider ?? EmptyDriverMetricsProvider.Instance);
            MetricsScheduler = driverMetricsScheduler ?? EmptyDriverMetricsScheduler.Instance;
        }
        
        /// <summary>
        /// Clones (shallow) the provided execution profile dictionary and add the default profile if not there yet.
        /// </summary>
        private IReadOnlyDictionary<string, IExecutionProfile> BuildExecutionProfilesDictionary(
            IReadOnlyDictionary<string, IExecutionProfile> executionProfiles,
            IReadOnlyDictionary<string, IRequestOptions> requestOptions)
        {
            var executionProfilesDictionary = executionProfiles.ToDictionary(profileKvp => profileKvp.Key, profileKvp => profileKvp.Value);
            var defaultOptions = requestOptions[Configuration.DefaultExecutionProfileName];
            executionProfilesDictionary[Configuration.DefaultExecutionProfileName] = new ExecutionProfile(defaultOptions);
            return executionProfilesDictionary;
        }

        /// <summary>
        /// Gets the pooling options. If not specified, gets the default by protocol version
        /// </summary>
        internal PoolingOptions GetPoolingOptions(ProtocolVersion protocolVersion)
        {
            if (PoolingOptions != null)
            {
                return PoolingOptions;
            }

            PoolingOptions = PoolingOptions.Create(protocolVersion);
            return PoolingOptions;
        }

        internal IObserverFactory GetObserverFactory()
        {
            return new ObserverFactory(MetricsRegistry, MetricsScheduler);
        }
    }
}<|MERGE_RESOLUTION|>--- conflicted
+++ resolved
@@ -18,17 +18,14 @@
 using System.Collections.Generic;
 using System.Linq;
 using Cassandra.Connections;
-<<<<<<< HEAD
+using Cassandra.ExecutionProfiles;
 using Cassandra.Metrics;
 using Cassandra.Metrics.DriverAbstractions;
 using Cassandra.Metrics.NoopImpl;
 using Cassandra.Metrics.Registries;
 using Cassandra.Observers;
 using Cassandra.Observers.Abstractions;
-=======
-using Cassandra.ExecutionProfiles;
 using Cassandra.ProtocolEvents;
->>>>>>> c263ac01
 using Cassandra.Requests;
 using Cassandra.Serialization;
 using Cassandra.SessionManagement;
@@ -126,11 +123,8 @@
 
         internal ISessionFactoryBuilder<IInternalCluster, IInternalSession> SessionFactoryBuilder { get; }
 
-<<<<<<< HEAD
-=======
         internal IRequestOptionsMapper RequestOptionsMapper { get; }
         
->>>>>>> c263ac01
         internal IRequestHandlerFactory RequestHandlerFactory { get; }
 
         internal IHostConnectionPoolFactory HostConnectionPoolFactory { get; }
@@ -141,24 +135,6 @@
 
         internal IControlConnectionFactory ControlConnectionFactory { get; }
 
-<<<<<<< HEAD
-        internal MetricsRegistry MetricsRegistry { get; }
-
-        internal IDriverMetricsScheduler MetricsScheduler { get; }
-
-        internal Configuration() :
-            this(Policies.DefaultPolicies,
-                new ProtocolOptions(),
-                null,
-                new SocketOptions(),
-                new ClientOptions(),
-                NoneAuthProvider.Instance,
-                null,
-                new QueryOptions(),
-                new DefaultAddressTranslator(),
-                new StartupOptionsFactory(),
-                new SessionFactoryBuilder())
-=======
         internal IPrepareHandlerFactory PrepareHandlerFactory { get; }
 
         internal ITimerFactory TimerFactory { get; }
@@ -174,6 +150,10 @@
         internal IReadOnlyDictionary<string, IRequestOptions> RequestOptions { get; }
 
         internal IRequestOptions DefaultRequestOptions => RequestOptions[Configuration.DefaultExecutionProfileName];
+
+        internal MetricsRegistry MetricsRegistry { get; }
+
+        internal IDriverMetricsScheduler MetricsScheduler { get; }
 
         internal Configuration() :
             this(Policies.DefaultPolicies,
@@ -191,7 +171,6 @@
                  new RequestOptionsMapper(),
                  null,
                  null)
->>>>>>> c263ac01
         {
         }
 
@@ -210,15 +189,12 @@
                                IAddressTranslator addressTranslator,
                                IStartupOptionsFactory startupOptionsFactory,
                                ISessionFactoryBuilder<IInternalCluster, IInternalSession> sessionFactoryBuilder,
-<<<<<<< HEAD
-                               IDriverMetricsProvider driverMetricsProvider = null,
-                               IDriverMetricsScheduler driverMetricsScheduler = null,
-=======
                                IReadOnlyDictionary<string, IExecutionProfile> executionProfiles,
                                IRequestOptionsMapper requestOptionsMapper,
                                MetadataSyncOptions metadataSyncOptions,
                                IEndPointResolver endPointResolver,
->>>>>>> c263ac01
+                               IDriverMetricsProvider driverMetricsProvider = null,
+                               IDriverMetricsScheduler driverMetricsScheduler = null,
                                IRequestHandlerFactory requestHandlerFactory = null,
                                IHostConnectionPoolFactory hostConnectionPoolFactory = null,
                                IRequestExecutionFactory requestExecutionFactory = null,
