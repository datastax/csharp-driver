--- conflicted
+++ resolved
@@ -46,21 +46,7 @@
     <Reference Include="Microsoft.CSharp" />
     <Reference Include="System.IO.Compression" />
   </ItemGroup>
-<<<<<<< HEAD
   <ItemGroup Condition="'$(TargetFramework)' == 'net452'">
-=======
-  <ItemGroup Condition=" '$(TargetFramework)' == 'netstandard1.5' ">
-    <PackageReference Include="System.Data.Common" Version="4.1.0" />
-    <PackageReference Include="System.Diagnostics.FileVersionInfo" Version="4.0.0" />
-    <PackageReference Include="System.Diagnostics.StackTrace" Version="4.0.1" />
-    <PackageReference Include="System.Diagnostics.TraceSource" Version="4.0.0" />
-    <PackageReference Include="System.Net.NameResolution" Version="4.0.0" />
-    <PackageReference Include="System.Net.Security" Version="4.3.2" />
-    <PackageReference Include="System.Runtime.Serialization.Primitives" Version="4.1.1" />
-    <PackageReference Include="System.Threading.Thread" Version="4.0.0" />
-  </ItemGroup>
-  <ItemGroup Condition="'$(TargetFramework)' == 'net45'">
->>>>>>> 35b6e936
     <PackageReference Include="System.Management" Version="4.5.0" />
   </ItemGroup>
   <ItemGroup Condition="'$(TargetFramework)' == 'netstandard2.0'">
