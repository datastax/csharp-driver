//
//      Copyright (C) DataStax Inc.
//
//   Licensed under the Apache License, Version 2.0 (the "License");
//   you may not use this file except in compliance with the License.
//   You may obtain a copy of the License at
//
//      http://www.apache.org/licenses/LICENSE-2.0
//
//   Unless required by applicable law or agreed to in writing, software
//   distributed under the License is distributed on an "AS IS" BASIS,
//   WITHOUT WARRANTIES OR CONDITIONS OF ANY KIND, either express or implied.
//   See the License for the specific language governing permissions and
//   limitations under the License.
//

using System;
using System.Collections.Generic;
using System.Linq;
using System.Net;
using System.Threading;
using System.Threading.Tasks;

using Cassandra.Collections;
using Cassandra.Connections;
using Cassandra.DataStax.Graph;
using Cassandra.DataStax.Insights;
using Cassandra.ExecutionProfiles;
using Cassandra.Metrics;
using Cassandra.Metrics.Internal;
using Cassandra.Observers.Abstractions;
using Cassandra.Requests;
using Cassandra.Serialization;
using Cassandra.SessionManagement;
using Cassandra.Tasks;

namespace Cassandra
{
    /// <inheritdoc cref="Cassandra.ISession" />
    public class Session : IInternalSession
    {
        private readonly ISerializerManager _serializerManager;
        private static readonly Logger Logger = new Logger(typeof(Session));
        private readonly IThreadSafeDictionary<IPEndPoint, IHostConnectionPool> _connectionPool;
        private readonly IInternalCluster _cluster;
        private int _disposed;
        private volatile string _keyspace;
        private readonly IMetricsManager _metricsManager;
        private readonly IObserverFactory _observerFactory;
        private readonly IInsightsClient _insightsClient;

        internal IInternalSession InternalRef => this;

        public int BinaryProtocolVersion => (int)_serializerManager.GetCurrentSerializer().ProtocolVersion;

        /// <inheritdoc />
        public ICluster Cluster => _cluster;

        IInternalCluster IInternalSession.InternalCluster => _cluster;

        IMetricsManager IInternalSession.MetricsManager => _metricsManager;

        IObserverFactory IInternalSession.ObserverFactory => _observerFactory;

        /// <summary>
        /// Gets the cluster configuration
        /// </summary>
        public Configuration Configuration { get; protected set; }

        /// <summary>
        /// Determines if the session is already disposed
        /// </summary>
        public bool IsDisposed => Volatile.Read(ref _disposed) > 0;

        /// <summary>
        /// Gets or sets the keyspace
        /// </summary>
        public string Keyspace
        {
            get => InternalRef.Keyspace;
            private set => InternalRef.Keyspace = value;
        }

        /// <summary>
        /// Gets or sets the keyspace
        /// </summary>
        string IInternalSession.Keyspace
        {
            get => _keyspace;
            set => _keyspace = value;
        }

        /// <inheritdoc />
        public UdtMappingDefinitions UserDefinedTypes { get; private set; }

        public string SessionName { get; }

        public Policies Policies => Configuration.Policies;

        /// <inheritdoc />
        Guid IInternalSession.InternalSessionId { get; } = Guid.NewGuid();

        internal Session(
            IInternalCluster cluster,
            Configuration configuration,
            string keyspace,
            ISerializerManager serializerManager,
            string sessionName)
        {
            _serializerManager = serializerManager;
            _cluster = cluster;
            Configuration = configuration;
            Keyspace = keyspace;
            SessionName = sessionName;
            UserDefinedTypes = new UdtMappingDefinitions(this, serializerManager);
            _connectionPool = new CopyOnWriteDictionary<IPEndPoint, IHostConnectionPool>();
            _cluster.HostRemoved += OnHostRemoved;
            _metricsManager = new MetricsManager(configuration.MetricsProvider, Configuration.MetricsOptions, Configuration.MetricsEnabled, SessionName);
            _observerFactory = configuration.ObserverFactoryBuilder.Build(_metricsManager);
            _insightsClient = configuration.InsightsClientFactory.Create(cluster, this);
        }

        /// <inheritdoc />
        public IAsyncResult BeginExecute(IStatement statement, AsyncCallback callback, object state)
        {
            return ExecuteAsync(statement).ToApm(callback, state);
        }

        /// <inheritdoc />
        public IAsyncResult BeginExecute(string cqlQuery, ConsistencyLevel consistency, AsyncCallback callback, object state)
        {
            return BeginExecute(new SimpleStatement(cqlQuery).SetConsistencyLevel(consistency), callback, state);
        }

        /// <inheritdoc />
        public IAsyncResult BeginPrepare(string cqlQuery, AsyncCallback callback, object state)
        {
            return PrepareAsync(cqlQuery).ToApm(callback, state);
        }

        /// <inheritdoc />
        public void ChangeKeyspace(string keyspace)
        {
            if (Keyspace != keyspace)
            {
                Execute(new SimpleStatement(CqlQueryTools.GetUseKeyspaceCql(keyspace)));
                Keyspace = keyspace;
            }
        }

        /// <inheritdoc />
        public void CreateKeyspace(string keyspace, Dictionary<string, string> replication = null, bool durableWrites = true)
        {
            WaitForSchemaAgreement(Execute(CqlQueryTools.GetCreateKeyspaceCql(keyspace, replication, durableWrites, false)));
            Session.Logger.Info("Keyspace [" + keyspace + "] has been successfully CREATED.");
        }

        /// <inheritdoc />
        public void CreateKeyspaceIfNotExists(string keyspaceName, Dictionary<string, string> replication = null, bool durableWrites = true)
        {
            try
            {
                CreateKeyspace(keyspaceName, replication, durableWrites);
            }
            catch (AlreadyExistsException)
            {
                Session.Logger.Info(string.Format("Cannot CREATE keyspace:  {0}  because it already exists.", keyspaceName));
            }
        }

        /// <inheritdoc />
        public void DeleteKeyspace(string keyspaceName)
        {
            Execute(CqlQueryTools.GetDropKeyspaceCql(keyspaceName, false));
        }

        /// <inheritdoc />
        public void DeleteKeyspaceIfExists(string keyspaceName)
        {
            try
            {
                DeleteKeyspace(keyspaceName);
            }
            catch (InvalidQueryException)
            {
                Session.Logger.Info(string.Format("Cannot DELETE keyspace:  {0}  because it not exists.", keyspaceName));
            }
        }

        /// <inheritdoc />
        public void Dispose()
        {
            ShutdownAsync().GetAwaiter().GetResult();
        }
        
        /// <inheritdoc />
        public async Task ShutdownAsync()
        {
            //Only dispose once
            if (Interlocked.Increment(ref _disposed) != 1)
            {
                return;
            }

            if (_insightsClient != null)
            {
                await _insightsClient.ShutdownAsync().ConfigureAwait(false);
            }

            _metricsManager?.Dispose();

            _cluster.HostRemoved -= OnHostRemoved;

            var pools = _connectionPool.ToArray();
            foreach (var pool in pools)
            {
                pool.Value.Dispose();
            }
        }

        /// <inheritdoc />
        async Task IInternalSession.Init()
        {
            _metricsManager.InitializeMetrics(this);

<<<<<<< HEAD
            if (Configuration.GetOrCreatePoolingOptions(_serializerManager.GetCurrentSerializer().ProtocolVersion).GetWarmup())
=======
            if (Configuration.GetOrCreatePoolingOptions(_serializerManager.CurrentProtocolVersion).GetWarmup())
>>>>>>> f68365ba
            {
                await Warmup().ConfigureAwait(false);
            }

            if (Keyspace != null)
            {
                // Borrow a connection, trying to fail fast
                var handler = Configuration.RequestHandlerFactory.Create(this, _serializerManager.GetCurrentSerializer());
                await handler.GetNextConnectionAsync(new Dictionary<IPEndPoint, Exception>()).ConfigureAwait(false);
            }
            
            _insightsClient.Init();
        }
        
        /// <summary>
        /// Creates the required connections on all hosts in the local DC.
        /// Returns a Task that is marked as completed after all pools were warmed up.
        /// In case, all the host pool warmup fail, it logs an error.
        /// </summary>
        private async Task Warmup()
        {
            var hosts = _cluster.AllHosts().Where(h => _cluster.RetrieveAndSetDistance(h) == HostDistance.Local).ToArray();
            var tasks = new Task[hosts.Length];
            for (var i = 0; i < hosts.Length; i++)
            {
                var host = hosts[i];
                var pool = InternalRef.GetOrCreateConnectionPool(host, HostDistance.Local);
                tasks[i] = pool.Warmup();
            }

            try
            {
                await Task.WhenAll(tasks).ConfigureAwait(false);
            }
            catch
            {
                if (tasks.Any(t => t.Status == TaskStatus.RanToCompletion))
                {
                    // At least 1 of the warmup tasks completed
                    return;
                }

                // Log and continue as the ControlConnection is connected
                Session.Logger.Error($"Connection pools for {hosts.Length} host(s) failed to be warmed up");
            }
        }

        /// <inheritdoc />
        public RowSet EndExecute(IAsyncResult ar)
        {
            var task = (Task<RowSet>)ar;
            TaskHelper.WaitToCompleteWithMetrics(_metricsManager, task, Configuration.DefaultRequestOptions.QueryAbortTimeout);
            return task.Result;
        }

        /// <inheritdoc />
        public PreparedStatement EndPrepare(IAsyncResult ar)
        {
            var task = (Task<PreparedStatement>)ar;
            TaskHelper.WaitToCompleteWithMetrics(_metricsManager, task, Configuration.DefaultRequestOptions.QueryAbortTimeout);
            return task.Result;
        }

        /// <inheritdoc />
        public RowSet Execute(IStatement statement, string executionProfileName)
        {
            var task = ExecuteAsync(statement, executionProfileName);
            TaskHelper.WaitToCompleteWithMetrics(_metricsManager, task, Configuration.DefaultRequestOptions.QueryAbortTimeout);
            return task.Result;
        }

        /// <inheritdoc />
        public RowSet Execute(IStatement statement)
        {
            return Execute(statement, Configuration.DefaultExecutionProfileName);
        }

        /// <inheritdoc />
        public RowSet Execute(string cqlQuery)
        {
            return Execute(GetDefaultStatement(cqlQuery));
        }

        /// <inheritdoc />
        public RowSet Execute(string cqlQuery, string executionProfileName)
        {
            return Execute(GetDefaultStatement(cqlQuery), executionProfileName);
        }

        /// <inheritdoc />
        public RowSet Execute(string cqlQuery, ConsistencyLevel consistency)
        {
            return Execute(GetDefaultStatement(cqlQuery).SetConsistencyLevel(consistency));
        }

        /// <inheritdoc />
        public RowSet Execute(string cqlQuery, int pageSize)
        {
            return Execute(GetDefaultStatement(cqlQuery).SetPageSize(pageSize));
        }

        /// <inheritdoc />
        public Task<RowSet> ExecuteAsync(IStatement statement)
        {
            return ExecuteAsync(statement, Configuration.DefaultExecutionProfileName);
        }

        /// <inheritdoc />
        public Task<RowSet> ExecuteAsync(IStatement statement, string executionProfileName)
        {
            return ExecuteAsync(statement, InternalRef.GetRequestOptions(executionProfileName));
        }

        private Task<RowSet> ExecuteAsync(IStatement statement, IRequestOptions requestOptions)
        {
            return Configuration.RequestHandlerFactory
                                .Create(this, _serializerManager.GetCurrentSerializer(), statement, requestOptions)
                                .SendAsync();
        }

        /// <inheritdoc />
        IHostConnectionPool IInternalSession.GetOrCreateConnectionPool(Host host, HostDistance distance)
        {
            var hostPool = _connectionPool.GetOrAdd(host.Address, address =>
            {
<<<<<<< HEAD
                var newPool = Configuration.HostConnectionPoolFactory.Create(host, Configuration, _serializerManager, _observerFactory);
=======
                var newPool = Configuration.HostConnectionPoolFactory.Create(
                    host, Configuration, _serializerManager.GetCurrentSerializer(), _observerFactory);
>>>>>>> f68365ba
                newPool.AllConnectionClosed += InternalRef.OnAllConnectionClosed;
                newPool.SetDistance(distance);
                _metricsManager.GetOrCreateNodeMetrics(host).InitializePoolGauges(newPool);
                return newPool;
            });
            return hostPool;
        }

        /// <inheritdoc />
        IEnumerable<KeyValuePair<IPEndPoint, IHostConnectionPool>> IInternalSession.GetPools()
        {
            return _connectionPool.Select(kvp => new KeyValuePair<IPEndPoint, IHostConnectionPool>(kvp.Key, kvp.Value));
        }

        void IInternalSession.OnAllConnectionClosed(Host host, IHostConnectionPool pool)
        {
            if (_cluster.AnyOpenConnections(host))
            {
                pool.ScheduleReconnection();
                return;
            }

            // There isn't any open connection to this host in any of the pools
            pool.MarkAsDownAndScheduleReconnection();
        }

        /// <inheritdoc/>
        int IInternalSession.ConnectedNodes => _connectionPool.Count(kvp => kvp.Value.HasConnections);

        public IDriverMetrics GetMetrics()
        {
            return _metricsManager;
        }

        bool IInternalSession.HasConnections(Host host)
        {
            if (_connectionPool.TryGetValue(host.Address, out var pool))
            {
                return pool.HasConnections;
            }
            return false;
        }

        /// <inheritdoc />
        IHostConnectionPool IInternalSession.GetExistingPool(IPEndPoint address)
        {
            _connectionPool.TryGetValue(address, out var pool);
            return pool;
        }

        void IInternalSession.CheckHealth(Host host, IConnection connection)
        {
            if (!_connectionPool.TryGetValue(host.Address, out var pool))
            {
                Session.Logger.Error("Internal error: No host connection pool found");
                return;
            }
            pool.CheckHealth(connection);
        }

        /// <inheritdoc />
        public PreparedStatement Prepare(string cqlQuery)
        {
            return Prepare(cqlQuery, null, null);
        }

        /// <inheritdoc />
        public PreparedStatement Prepare(string cqlQuery, IDictionary<string, byte[]> customPayload)
        {
            return Prepare(cqlQuery, null, customPayload);
        }

        /// <inheritdoc />
        public PreparedStatement Prepare(string cqlQuery, string keyspace)
        {
            return Prepare(cqlQuery, keyspace, null);
        }

        /// <inheritdoc />
        public PreparedStatement Prepare(string cqlQuery, string keyspace, IDictionary<string, byte[]> customPayload)
        {
            var task = PrepareAsync(cqlQuery, keyspace, customPayload);
            TaskHelper.WaitToCompleteWithMetrics(_metricsManager, task, Configuration.ClientOptions.QueryAbortTimeout);
            return task.Result;
        }

        /// <inheritdoc />
        public Task<PreparedStatement> PrepareAsync(string query)
        {
            return PrepareAsync(query, null, null);
        }

        /// <inheritdoc />
        public Task<PreparedStatement> PrepareAsync(string query, IDictionary<string, byte[]> customPayload)
        {
            return PrepareAsync(query, null, customPayload);
        }

        /// <inheritdoc />
        public Task<PreparedStatement> PrepareAsync(string cqlQuery, string keyspace)
        {
            return PrepareAsync(cqlQuery, keyspace, null);
        }

        /// <inheritdoc />
        public async Task<PreparedStatement> PrepareAsync(string cqlQuery, string keyspace, IDictionary<string, byte[]> customPayload)
        {
<<<<<<< HEAD
            var currentVersion = _serializerManager.CurrentProtocolVersion;
            if (!currentVersion.SupportsKeyspaceInRequest() && keyspace != null)
            {
                // Validate protocol version here and not at PrepareRequest level, as PrepareRequest can be issued
                // in the background (prepare and retry, prepare on up, ...)
                throw new NotSupportedException($"Protocol version {currentVersion} does not support" +
                                                " setting the keyspace as part of the PREPARE request");
            }
            var request = new InternalPrepareRequest(cqlQuery, keyspace, customPayload);
            return await _cluster.Prepare(this, _serializerManager, request).ConfigureAwait(false);
=======
            var serializer = _serializerManager.GetCurrentSerializer();
            if (!serializer.ProtocolVersion.SupportsKeyspaceInRequest() && keyspace != null)
            {
                // Validate protocol version here and not at PrepareRequest level, as PrepareRequest can be issued
                // in the background (prepare and retry, prepare on up, ...)
                throw new NotSupportedException($"Protocol version {serializer.ProtocolVersion} does not support" +
                                                " setting the keyspace as part of the PREPARE request");
            }
            var request = new PrepareRequest(serializer, cqlQuery, keyspace, customPayload);
            return await _cluster.Prepare(this, serializer, request).ConfigureAwait(false);
>>>>>>> f68365ba
        }

        public void WaitForSchemaAgreement(RowSet rs)
        {
        }

        public bool WaitForSchemaAgreement(IPEndPoint hostAddress)
        {
            return false;
        }

        private IStatement GetDefaultStatement(string cqlQuery)
        {
            return new SimpleStatement(cqlQuery);
        }

        /// <inheritdoc />
        IRequestOptions IInternalSession.GetRequestOptions(string executionProfileName)
        {
            if (!Configuration.RequestOptions.TryGetValue(executionProfileName, out var profile))
            {
                throw new ArgumentException("The provided execution profile name does not exist. It must be added through the Cluster Builder.");
            }

            return profile;
        }

        private void OnHostRemoved(Host host)
        {
            _metricsManager.RemoveNodeMetrics(host);
            if (_connectionPool.TryRemove(host.Address, out var pool))
            {
                pool.OnHostRemoved();
                pool.Dispose();
            }
        }
        
        /// <inheritdoc />
        public GraphResultSet ExecuteGraph(IGraphStatement statement)
        {
            return ExecuteGraph(statement, Configuration.DefaultExecutionProfileName);
        }

        /// <inheritdoc />
        public Task<GraphResultSet> ExecuteGraphAsync(IGraphStatement graphStatement)
        {
            return ExecuteGraphAsync(graphStatement, Configuration.DefaultExecutionProfileName);
        }

        /// <inheritdoc />
        public GraphResultSet ExecuteGraph(IGraphStatement statement, string executionProfileName)
        {
            return TaskHelper.WaitToCompleteWithMetrics(_metricsManager, ExecuteGraphAsync(statement, executionProfileName));
        }

        /// <inheritdoc />
        public async Task<GraphResultSet> ExecuteGraphAsync(IGraphStatement graphStatement, string executionProfileName)
        {
            var requestOptions = InternalRef.GetRequestOptions(executionProfileName);
            var stmt = graphStatement.ToIStatement(requestOptions.GraphOptions);
            await GetAnalyticsMaster(stmt, graphStatement, requestOptions).ConfigureAwait(false);
            var rs = await ExecuteAsync(stmt, requestOptions).ConfigureAwait(false);
            return GraphResultSet.CreateNew(rs, graphStatement, requestOptions.GraphOptions);
        }

        private async Task<IStatement> GetAnalyticsMaster(
            IStatement statement, IGraphStatement graphStatement, IRequestOptions requestOptions)
        {
            if (!(statement is TargettedSimpleStatement) || !requestOptions.GraphOptions.IsAnalyticsQuery(graphStatement))
            {
                return statement;
            }

            var targetedSimpleStatement = (TargettedSimpleStatement)statement;

            RowSet rs;
            try
            {
                rs = await ExecuteAsync(
                    new SimpleStatement("CALL DseClientTool.getAnalyticsGraphServer()"), requestOptions).ConfigureAwait(false);
            }
            catch (Exception ex)
            {
                Session.Logger.Verbose("Error querying graph analytics server, query will not be routed optimally: {0}", ex);
                return statement;
            }

            return AdaptRpcMasterResult(rs, targetedSimpleStatement);
        }

        private IStatement AdaptRpcMasterResult(RowSet rowSet, TargettedSimpleStatement statement)
        {
            var row = rowSet.FirstOrDefault();
            if (row == null)
            {
                Session.Logger.Verbose("Empty response querying graph analytics server, query will not be routed optimally");
                return statement;
            }
            var resultField = row.GetValue<IDictionary<string, string>>("result");
            if (resultField == null || !resultField.ContainsKey("location") || resultField["location"] == null)
            {
                Session.Logger.Verbose("Could not extract graph analytics server location from RPC, query will not be routed optimally");
                return statement;
            }
            var location = resultField["location"];
            var hostName = location.Substring(0, location.LastIndexOf(':'));
            var address = Configuration.AddressTranslator.Translate(
                new IPEndPoint(IPAddress.Parse(hostName), Configuration.ProtocolOptions.Port));
            var host = Cluster.GetHost(address);
            statement.PreferredHost = host;
            return statement;
        }
    }
}<|MERGE_RESOLUTION|>--- conflicted
+++ resolved
@@ -223,11 +223,7 @@
         {
             _metricsManager.InitializeMetrics(this);
 
-<<<<<<< HEAD
-            if (Configuration.GetOrCreatePoolingOptions(_serializerManager.GetCurrentSerializer().ProtocolVersion).GetWarmup())
-=======
             if (Configuration.GetOrCreatePoolingOptions(_serializerManager.CurrentProtocolVersion).GetWarmup())
->>>>>>> f68365ba
             {
                 await Warmup().ConfigureAwait(false);
             }
@@ -353,12 +349,8 @@
         {
             var hostPool = _connectionPool.GetOrAdd(host.Address, address =>
             {
-<<<<<<< HEAD
-                var newPool = Configuration.HostConnectionPoolFactory.Create(host, Configuration, _serializerManager, _observerFactory);
-=======
                 var newPool = Configuration.HostConnectionPoolFactory.Create(
-                    host, Configuration, _serializerManager.GetCurrentSerializer(), _observerFactory);
->>>>>>> f68365ba
+                    host, Configuration, _serializerManager, _observerFactory);
                 newPool.AllConnectionClosed += InternalRef.OnAllConnectionClosed;
                 newPool.SetDistance(distance);
                 _metricsManager.GetOrCreateNodeMetrics(host).InitializePoolGauges(newPool);
@@ -464,10 +456,11 @@
         }
 
         /// <inheritdoc />
-        public async Task<PreparedStatement> PrepareAsync(string cqlQuery, string keyspace, IDictionary<string, byte[]> customPayload)
-        {
-<<<<<<< HEAD
-            var currentVersion = _serializerManager.CurrentProtocolVersion;
+        public async Task<PreparedStatement> PrepareAsync(
+            string cqlQuery, string keyspace, IDictionary<string, byte[]> customPayload)
+        {
+            var serializer = _serializerManager.GetCurrentSerializer();
+            var currentVersion = serializer.ProtocolVersion;
             if (!currentVersion.SupportsKeyspaceInRequest() && keyspace != null)
             {
                 // Validate protocol version here and not at PrepareRequest level, as PrepareRequest can be issued
@@ -475,20 +468,8 @@
                 throw new NotSupportedException($"Protocol version {currentVersion} does not support" +
                                                 " setting the keyspace as part of the PREPARE request");
             }
-            var request = new InternalPrepareRequest(cqlQuery, keyspace, customPayload);
+            var request = new PrepareRequest(serializer, cqlQuery, keyspace, customPayload);
             return await _cluster.Prepare(this, _serializerManager, request).ConfigureAwait(false);
-=======
-            var serializer = _serializerManager.GetCurrentSerializer();
-            if (!serializer.ProtocolVersion.SupportsKeyspaceInRequest() && keyspace != null)
-            {
-                // Validate protocol version here and not at PrepareRequest level, as PrepareRequest can be issued
-                // in the background (prepare and retry, prepare on up, ...)
-                throw new NotSupportedException($"Protocol version {serializer.ProtocolVersion} does not support" +
-                                                " setting the keyspace as part of the PREPARE request");
-            }
-            var request = new PrepareRequest(serializer, cqlQuery, keyspace, customPayload);
-            return await _cluster.Prepare(this, serializer, request).ConfigureAwait(false);
->>>>>>> f68365ba
         }
 
         public void WaitForSchemaAgreement(RowSet rs)
