//
//      Copyright (C) DataStax Inc.
//
//   Licensed under the Apache License, Version 2.0 (the "License");
//   you may not use this file except in compliance with the License.
//   You may obtain a copy of the License at
//
//      http://www.apache.org/licenses/LICENSE-2.0
//
//   Unless required by applicable law or agreed to in writing, software
//   distributed under the License is distributed on an "AS IS" BASIS,
//   WITHOUT WARRANTIES OR CONDITIONS OF ANY KIND, either express or implied.
//   See the License for the specific language governing permissions and
//   limitations under the License.
//

using System;
using System.Collections.Concurrent;
using System.Collections.Generic;
using System.Diagnostics;
using System.Linq;
using System.Net;
using System.Reflection;
using System.Threading;
using System.Threading.Tasks;

using Cassandra.Collections;
using Cassandra.Connections;
using Cassandra.Helpers;
using Cassandra.ProtocolEvents;
using Cassandra.Requests;
using Cassandra.Serialization;
using Cassandra.SessionManagement;
using Cassandra.Tasks;

namespace Cassandra
{
    /// <summary>
    /// Implementation of <see cref="ICluster"/>
    /// </summary>
    /// <inheritdoc />
    public class Cluster : IInternalCluster
    {
        private static ProtocolVersion _maxProtocolVersion = ProtocolVersion.MaxSupported;
        internal static readonly Logger Logger = new Logger(typeof(Cluster));
        private readonly CopyOnWriteList<IInternalSession> _connectedSessions = new CopyOnWriteList<IInternalSession>();
        private readonly IControlConnection _controlConnection;
        private volatile bool _initialized;
        private volatile Exception _initException;
        private readonly SemaphoreSlim _initLock = new SemaphoreSlim(1, 1);
        private long _sessionCounter = -1;

        private readonly Metadata _metadata;
        private readonly IProtocolEventDebouncer _protocolEventDebouncer;
        private IReadOnlyList<ILoadBalancingPolicy> _loadBalancingPolicies;

        /// <inheritdoc />
        public event Action<Host> HostAdded;

        /// <inheritdoc />
        public event Action<Host> HostRemoved;

        internal IInternalCluster InternalRef => this;

        /// <inheritdoc />
        IControlConnection IInternalCluster.GetControlConnection()
        {
            return _controlConnection;
        }

        /// <inheritdoc />
        ConcurrentDictionary<byte[], PreparedStatement> IInternalCluster.PreparedQueries { get; }
            = new ConcurrentDictionary<byte[], PreparedStatement>(new ByteArrayComparer());

        /// <summary>
        ///  Build a new cluster based on the provided initializer. <p> Note that for
        ///  building a cluster programmatically, Cluster.NewBuilder provides a slightly less
        ///  verbose shortcut with <link>NewBuilder#Build</link>. </p><p> Also note that that all
        ///  the contact points provided by <c>initializer</c> must share the same
        ///  port.</p>
        /// </summary>
        /// <param name="initializer">the Cluster.Initializer to use</param>
        /// <returns>the newly created Cluster instance </returns>
        public static Cluster BuildFrom(IInitializer initializer)
        {
            return BuildFrom(initializer, null, null);
        }

        internal static Cluster BuildFrom(IInitializer initializer, IReadOnlyList<string> hostNames)
        {
            return BuildFrom(initializer, hostNames, null);
        }

        internal static Cluster BuildFrom(IInitializer initializer, IReadOnlyList<string> hostNames, Configuration config)
        {
            hostNames = hostNames ?? new string[0];
            if (initializer.ContactPoints.Count == 0 && hostNames.Count == 0)
            {
                throw new ArgumentException("Cannot build a cluster without contact points");
            }

            return new Cluster(
                initializer.ContactPoints.Cast<object>().Concat(hostNames),
                config ?? initializer.GetConfiguration());
        }

        /// <summary>
        ///  Creates a new <link>Cluster.NewBuilder</link> instance. <p> This is a shortcut
        ///  for <c>new Cluster.NewBuilder()</c></p>.
        /// </summary>
        /// <returns>the new cluster builder.</returns>
        public static Builder Builder()
        {
            return new Builder();
        }

        /// <summary>
        /// Gets or sets the maximum protocol version used by this driver.
        /// <para>
        /// While property value is maintained for backward-compatibility,
        /// use <see cref="ProtocolOptions.SetMaxProtocolVersion(ProtocolVersion)"/> to set the maximum protocol version used by the driver.
        /// </para>
        /// <para>
        /// Protocol version used can not be higher than <see cref="ProtocolVersion.MaxSupported"/>.
        /// </para>
        /// </summary>
        public static int MaxProtocolVersion
        {
            get { return (int)_maxProtocolVersion; }
            set
            {
                if (value > (int)ProtocolVersion.MaxSupported)
                {
                    // Ignore
                    return;
                }
                _maxProtocolVersion = (ProtocolVersion)value;
            }
        }

        /// <summary>
        ///  Gets the cluster configuration.
        /// </summary>
        public Configuration Configuration { get; private set; }

        /// <inheritdoc />
        public Metadata Metadata
        {
            get
            {
                TaskHelper.WaitToComplete(Init());
                return _metadata;
            }
        }

        private Cluster(IEnumerable<object> contactPoints, Configuration configuration)
        {
            Configuration = configuration;
            _metadata = new Metadata(configuration);
            var protocolVersion = _maxProtocolVersion;
            if (Configuration.ProtocolOptions.MaxProtocolVersionValue != null &&
                Configuration.ProtocolOptions.MaxProtocolVersionValue.Value.IsSupported())
            {
                protocolVersion = Configuration.ProtocolOptions.MaxProtocolVersionValue.Value;
            }

            _protocolEventDebouncer = new ProtocolEventDebouncer(
                configuration.TimerFactory,
                TimeSpan.FromMilliseconds(configuration.MetadataSyncOptions.RefreshSchemaDelayIncrement),
                TimeSpan.FromMilliseconds(configuration.MetadataSyncOptions.MaxTotalRefreshSchemaDelay));

            _controlConnection = configuration.ControlConnectionFactory.Create(this, _protocolEventDebouncer, protocolVersion, Configuration, _metadata, contactPoints);

            _metadata.ControlConnection = _controlConnection;
        }

        /// <summary>
        /// Initializes once (Thread-safe) the control connection and metadata associated with the Cluster instance
        /// </summary>
        private async Task Init()
        {
            if (_initialized)
            {
                //It was already initialized
                return;
            }
            await _initLock.WaitAsync().ConfigureAwait(false);
            try
            {
                if (_initialized)
                {
                    //It was initialized when waiting on the lock
                    return;
                }
                if (_initException != null)
                {
                    //There was an exception that is not possible to recover from
                    throw _initException;
                }
                Cluster.Logger.Info("Connecting to cluster using {0}", GetAssemblyInfo());
                try
                {
                    // Collect all policies in collections
                    var loadBalancingPolicies = new HashSet<ILoadBalancingPolicy>(new ReferenceEqualityComparer<ILoadBalancingPolicy>());
                    var speculativeExecutionPolicies = new HashSet<ISpeculativeExecutionPolicy>(new ReferenceEqualityComparer<ISpeculativeExecutionPolicy>());
                    foreach (var options in Configuration.RequestOptions.Values)
                    {
                        loadBalancingPolicies.Add(options.LoadBalancingPolicy);
                        speculativeExecutionPolicies.Add(options.SpeculativeExecutionPolicy);
                    }

<<<<<<< HEAD
                    loadBalancingPolicies.Add(Configuration.Policies.LoadBalancingPolicy);
                    speculativeExecutionPolicies.Add(Configuration.Policies.SpeculativeExecutionPolicy);

                    _loadBalancingPolicies = loadBalancingPolicies.ToList();

                    // Only abort the async operations when at least twice the time for ConnectTimeout per host passed
                    var initialAbortTimeout = Configuration.SocketOptions.ConnectTimeoutMillis * 2 * _metadata.Hosts.Count;
                    initialAbortTimeout = Math.Max(initialAbortTimeout, ControlConnection.MetadataAbortTimeout);
                    await _controlConnection.InitAsync().WaitToCompleteAsync(initialAbortTimeout).ConfigureAwait(false);
                    
                    // Initialize policies
=======
>>>>>>> 9eaf1756
                    foreach (var lbp in loadBalancingPolicies)
                    {
                        lbp.Initialize(this);
                    }

                    foreach (var sep in speculativeExecutionPolicies)
                    {
                        sep.Initialize(this);
                    }

                    InitializeHostDistances();

                    // Set metadata dependent options
                    SetMetadataDependentOptions();
                }
                catch (NoHostAvailableException)
                {
                    //No host available now, maybe later it can recover from
                    throw;
                }
                catch (TimeoutException ex)
                {
                    _initException = ex;
                    throw new TimeoutException(
                        "Cluster initialization was aborted after timing out. This mechanism is put in place to" +
                        " avoid blocking the calling thread forever. This usually caused by a networking issue" +
                        " between the client driver instance and the cluster.", ex);
                }
                catch (Exception ex)
                {
                    //There was an error that the driver is not able to recover from
                    //Store the exception for the following times
                    _initException = ex;
                    //Throw the actual exception for the first time
                    throw;
                }
                Cluster.Logger.Info("Cluster Connected using binary protocol version: [" + _controlConnection.Serializer.CurrentProtocolVersion + "]");
                _initialized = true;
                _metadata.Hosts.Added += OnHostAdded;
                _metadata.Hosts.Removed += OnHostRemoved;
                _metadata.Hosts.Up += OnHostUp;
            }
            finally
            {
                _initLock.Release();
            }

            Cluster.Logger.Info("Cluster [" + Metadata.ClusterName + "] has been initialized.");
            return;
        }

        private void InitializeHostDistances()
        {
            foreach (var host in AllHosts())
            {
                InternalRef.RetrieveAndSetDistance(host);
            }
        }

        private static string GetAssemblyInfo()
        {
            var assembly = typeof(ISession).GetTypeInfo().Assembly;
            var info = FileVersionInfo.GetVersionInfo(assembly.Location);
            return $"{info.ProductName} v{info.FileVersion}";
        }

        IReadOnlyDictionary<string, IEnumerable<IPEndPoint>> IInternalCluster.GetResolvedEndpoints()
        {
            return _metadata.ResolvedContactPoints;
        }

        /// <inheritdoc />
        public ICollection<Host> AllHosts()
        {
            //Do not connect at first
            return _metadata.AllHosts();
        }

        /// <summary>
        /// Creates a new session on this cluster.
        /// </summary>
        public ISession Connect()
        {
            return Connect(Configuration.ClientOptions.DefaultKeyspace);
        }

        /// <summary>
        /// Creates a new session on this cluster.
        /// </summary>
        public Task<ISession> ConnectAsync()
        {
            return ConnectAsync(Configuration.ClientOptions.DefaultKeyspace);
        }

        /// <summary>
        /// Creates a new session on this cluster and using a keyspace an existing keyspace.
        /// </summary>
        /// <param name="keyspace">Case-sensitive keyspace name to use</param>
        public ISession Connect(string keyspace)
        {
            return TaskHelper.WaitToComplete(ConnectAsync(keyspace));
        }

        /// <summary>
        /// Creates a new session on this cluster and using a keyspace an existing keyspace.
        /// </summary>
        /// <param name="keyspace">Case-sensitive keyspace name to use</param>
        public async Task<ISession> ConnectAsync(string keyspace)
        {
            await Init().ConfigureAwait(false);
            var newSessionName = GetNewSessionName();
            var session = await Configuration.SessionFactory.CreateSessionAsync(this, keyspace, _controlConnection.Serializer, newSessionName).ConfigureAwait(false);
            await session.Init().ConfigureAwait(false);
            _connectedSessions.Add(session);
            Cluster.Logger.Info("Session connected ({0})", session.GetHashCode());
            return session;
        }

        private string GetNewSessionName()
        {
            var sessionCounter = GetAndIncrementSessionCounter();
            if (sessionCounter == 0 && Configuration.SessionName != null)
            {
                return Configuration.SessionName;
            }

            var prefix = Configuration.SessionName ?? Configuration.DefaultSessionName;
            return prefix + sessionCounter;
        }

        private long GetAndIncrementSessionCounter()
        {
            var newCounter = Interlocked.Increment(ref _sessionCounter);

            // Math.Abs just to avoid negative counters if it overflows
            return newCounter < 0 ? Math.Abs(newCounter) : newCounter;
        }

        private void SetMetadataDependentOptions()
        {
            if (_metadata.IsDbaas)
            {
                Configuration.SetDefaultConsistencyLevel(ConsistencyLevel.LocalQuorum);
            }
        }

        /// <summary>
        /// Creates new session on this cluster, and sets it to default keyspace.
        /// If default keyspace does not exist then it will be created and session will be set to it.
        /// Name of default keyspace can be specified during creation of cluster object with <c>Cluster.Builder().WithDefaultKeyspace("keyspace_name")</c> method.
        /// </summary>
        /// <param name="replication">Replication property for this keyspace. To set it, refer to the <see cref="ReplicationStrategies"/> class methods.
        /// It is a dictionary of replication property sub-options where key is a sub-option name and value is a value for that sub-option.
        /// <p>Default value is <c>SimpleStrategy</c> with <c>'replication_factor' = 2</c></p></param>
        /// <param name="durableWrites">Whether to use the commit log for updates on this keyspace. Default is set to <c>true</c>.</param>
        /// <returns>a new session on this cluster set to default keyspace.</returns>
        public ISession ConnectAndCreateDefaultKeyspaceIfNotExists(Dictionary<string, string> replication = null, bool durableWrites = true)
        {
            var session = Connect(null);
            session.CreateKeyspaceIfNotExists(Configuration.ClientOptions.DefaultKeyspace, replication, durableWrites);
            session.ChangeKeyspace(Configuration.ClientOptions.DefaultKeyspace);
            return session;
        }

        bool IInternalCluster.AnyOpenConnections(Host host)
        {
            return _connectedSessions.Any(session => session.HasConnections(host));
        }

        public void Dispose()
        {
            Shutdown();
        }

        /// <inheritdoc />
        public Host GetHost(IPEndPoint address)
        {
            return Metadata.GetHost(address);
        }

        /// <inheritdoc />
        public ICollection<Host> GetReplicas(byte[] partitionKey)
        {
            return Metadata.GetReplicas(partitionKey);
        }

        /// <inheritdoc />
        public ICollection<Host> GetReplicas(string keyspace, byte[] partitionKey)
        {
            return Metadata.GetReplicas(keyspace, partitionKey);
        }

        private void OnHostRemoved(Host h)
        {
            if (HostRemoved != null)
            {
                HostRemoved(h);
            }
        }

        private void OnHostAdded(Host h)
        {
            if (HostAdded != null)
            {
                HostAdded(h);
            }
        }

        private async void OnHostUp(Host h)
        {
            try
            {
                if (!Configuration.QueryOptions.IsReprepareOnUp())
                {
                    return;
                }

                // We should prepare all current queries on the host
                await PrepareAllQueries(h).ConfigureAwait(false);
            }
            catch (Exception ex)
            {
                Cluster.Logger.Error(
                    "An exception was thrown when preparing all queries on a host ({0}) " +
                    "that came UP:" + Environment.NewLine + "{1}", h?.Address?.ToString(), ex.ToString());
            }
        }

        /// <inheritdoc />
        public bool RefreshSchema(string keyspace = null, string table = null)
        {
            return Metadata.RefreshSchema(keyspace, table);
        }

        /// <inheritdoc />
        public Task<bool> RefreshSchemaAsync(string keyspace = null, string table = null)
        {
            return Metadata.RefreshSchemaAsync(keyspace, table);
        }

        /// <inheritdoc />
        public void Shutdown(int timeoutMs = Timeout.Infinite)
        {
            ShutdownAsync(timeoutMs).GetAwaiter().GetResult();
        }

        /// <inheritdoc />
        public async Task ShutdownAsync(int timeoutMs = Timeout.Infinite)
        {
            if (!_initialized)
            {
                return;
            }
            var sessions = _connectedSessions.ClearAndGet();
            try
            {
                var tasks = new List<Task>();
                foreach (var s in sessions)
                {
                    tasks.Add(s.ShutdownAsync());
                }

                await Task.WhenAll(tasks).WaitToCompleteAsync(timeoutMs).ConfigureAwait(false);
            }
            catch (AggregateException ex)
            {
                if (ex.InnerExceptions.Count == 1)
                {
                    throw ex.InnerExceptions[0];
                }
                throw;
            }
            _metadata.ShutDown(timeoutMs);
            _controlConnection.Dispose();
            await _protocolEventDebouncer.ShutdownAsync().ConfigureAwait(false);
            Configuration.Timer.Dispose();

            // Dispose policies
            var speculativeExecutionPolicies = new HashSet<ISpeculativeExecutionPolicy>(new ReferenceEqualityComparer<ISpeculativeExecutionPolicy>());
            foreach (var options in Configuration.RequestOptions.Values)
            {
                speculativeExecutionPolicies.Add(options.SpeculativeExecutionPolicy);
            }

            foreach (var sep in speculativeExecutionPolicies)
            {
                sep.Dispose();
            }

            Cluster.Logger.Info("Cluster [" + Metadata.ClusterName + "] has been shut down.");
            return;
        }

        /// <inheritdoc />
        HostDistance IInternalCluster.RetrieveAndSetDistance(Host host)
        {
            var distance = _loadBalancingPolicies[0].Distance(host);

            for (var i = 1; i < _loadBalancingPolicies.Count; i++)
            {
                var lbp = _loadBalancingPolicies[i];
                var lbpDistance = lbp.Distance(host);
                if (lbpDistance < distance)
                {
                    distance = lbpDistance;
                }
            }

            host.SetDistance(distance);
            return distance;
        }

        /// <inheritdoc />
        async Task<PreparedStatement> IInternalCluster.Prepare(
            IInternalSession session, ISerializer serializer, InternalPrepareRequest request)
        {
            var lbp = session.Cluster.Configuration.DefaultRequestOptions.LoadBalancingPolicy;
            var handler = InternalRef.Configuration.PrepareHandlerFactory.Create(serializer, this);
            var ps = await handler.Prepare(request, session, lbp.NewQueryPlan(session.Keyspace, null).GetEnumerator()).ConfigureAwait(false);
            var psAdded = InternalRef.PreparedQueries.GetOrAdd(ps.Id, ps);
            if (ps != psAdded)
            {
                PrepareHandler.Logger.Warning("Re-preparing already prepared query is generally an anti-pattern and will likely " +
                               "affect performance. Consider preparing the statement only once. Query='{0}'", ps.Cql);
                ps = psAdded;
            }

            return ps;
        }

        private async Task PrepareAllQueries(Host host)
        {
            ICollection<PreparedStatement> preparedQueries = InternalRef.PreparedQueries.Values;
            IEnumerable<IInternalSession> sessions = _connectedSessions;

            if (preparedQueries.Count == 0)
            {
                return;
            }
            // Get the first connection for that host, in any of the existings connection pool
            var connection = sessions.SelectMany(s => s.GetExistingPool(host.Address)?.ConnectionsSnapshot)
                                     .FirstOrDefault();
            if (connection == null)
            {
                PrepareHandler.Logger.Info($"Could not re-prepare queries on {host.Address} as there wasn't an open connection to" +
                            " the node");
                return;
            }
            PrepareHandler.Logger.Info($"Re-preparing {preparedQueries.Count} queries on {host.Address}");
            var tasks = new List<Task>(preparedQueries.Count);
            using (var semaphore = new SemaphoreSlim(64, 64))
            {
                foreach (var ps in preparedQueries)
                {
                    var request = new InternalPrepareRequest(ps.Cql, ps.Keyspace);
                    await semaphore.WaitAsync().ConfigureAwait(false);

                    async Task SendSingle()
                    {
                        try
                        {
                            await connection.Send(request).ConfigureAwait(false);
                        }
                        finally
                        {
                            // ReSharper disable once AccessToDisposedClosure
                            // There is no risk of being disposed as the list of tasks is awaited upon below
                            semaphore.Release();
                        }
                    }

                    tasks.Add(Task.Run(SendSingle));
                }
                try
                {
                    await Task.WhenAll(tasks).ConfigureAwait(false);
                }
                catch (Exception ex)
                {
                    PrepareHandler.Logger.Info(
                        "There was an error when re-preparing queries on {0}. " +
                        "The driver will re-prepare the queries individually the next time they are sent to this node. " +
                        "Exception: {1}",
                        host.Address,
                        ex);
                }
            }
        }
    }
}<|MERGE_RESOLUTION|>--- conflicted
+++ resolved
@@ -208,11 +208,7 @@
                         loadBalancingPolicies.Add(options.LoadBalancingPolicy);
                         speculativeExecutionPolicies.Add(options.SpeculativeExecutionPolicy);
                     }
-
-<<<<<<< HEAD
-                    loadBalancingPolicies.Add(Configuration.Policies.LoadBalancingPolicy);
-                    speculativeExecutionPolicies.Add(Configuration.Policies.SpeculativeExecutionPolicy);
-
+                    
                     _loadBalancingPolicies = loadBalancingPolicies.ToList();
 
                     // Only abort the async operations when at least twice the time for ConnectTimeout per host passed
@@ -221,8 +217,6 @@
                     await _controlConnection.InitAsync().WaitToCompleteAsync(initialAbortTimeout).ConfigureAwait(false);
                     
                     // Initialize policies
-=======
->>>>>>> 9eaf1756
                     foreach (var lbp in loadBalancingPolicies)
                     {
                         lbp.Initialize(this);
