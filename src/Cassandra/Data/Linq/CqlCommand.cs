//
//      Copyright (C) DataStax Inc.
//
//   Licensed under the Apache License, Version 2.0 (the "License");
//   you may not use this file except in compliance with the License.
//   You may obtain a copy of the License at
//
//      http://www.apache.org/licenses/LICENSE-2.0
//
//   Unless required by applicable law or agreed to in writing, software
//   distributed under the License is distributed on an "AS IS" BASIS,
//   WITHOUT WARRANTIES OR CONDITIONS OF ANY KIND, either express or implied.
//   See the License for the specific language governing permissions and
//   limitations under the License.
//

using System;
using System.Linq.Expressions;
using System.Threading;
using System.Threading.Tasks;

using Cassandra.Mapping;
using Cassandra.Mapping.Statements;
using Cassandra.Tasks;

namespace Cassandra.Data.Linq
{
    /// <summary>
    /// Represents a Linq query (UPDATE/INSERT/DELETE) that gets evaluated as a CQL statement.
    /// </summary>
    public abstract class CqlCommand : SimpleStatement, IInternalStatement
    {
        private readonly Expression _expression;
        private readonly StatementFactory _statementFactory;
        protected DateTimeOffset? _timestamp;
        protected int? _ttl;
        private QueryTrace _queryTrace;

        protected int QueryAbortTimeout { get; private set; }

        internal PocoData PocoData { get; }
        internal ITable Table { get; }

        internal IInternalStatement InternalRef => this;

        /// <inheritdoc />
        public override string QueryString
        {
            get
            {
                if (base.QueryString == null)
                    InitializeStatement();
                return base.QueryString;
            }
        }

        /// <inheritdoc />
        public override object[] QueryValues
        {
            get
            {
                if (base.QueryString == null)
                    InitializeStatement();
                return base.QueryValues;
            }
        }

        StatementFactory IInternalStatement.StatementFactory => _statementFactory;

        public Expression Expression => _expression;

        /// <summary>
        /// After being executed, it retrieves the trace of the CQL query.
        /// <para>Use <see cref="IStatement.EnableTracing"/> to enable tracing.</para>
        /// <para>
        /// Note that enabling query trace introduces server-side overhead by storing request information, so it's
        /// recommended that you only enable query tracing when trying to identify possible issues / debugging.
        /// </para>
        /// </summary>
        public QueryTrace QueryTrace
        {
            get => Volatile.Read(ref _queryTrace);
            protected set => Volatile.Write(ref _queryTrace, value);
        }

        internal CqlCommand(Expression expression, ITable table, StatementFactory stmtFactory, PocoData pocoData)
        {
            _expression = expression;
            Table = table;
            _statementFactory = stmtFactory;
            PocoData = pocoData;
            QueryAbortTimeout = table.GetSession().Cluster.Configuration.DefaultRequestOptions.QueryAbortTimeout;
        }

        protected internal abstract string GetCql(out object[] values);

        /// <summary>
        /// Executes the command using the <see cref="ISession"/>.
        /// </summary>
        public void Execute()
        {
            Execute(Configuration.DefaultExecutionProfileName);
        }

        /// <summary>
        /// Executes the command using the <see cref="ISession"/> with the provided execution profile.
        /// </summary>
        public RowSet Execute(string executionProfile)
        {
            if (executionProfile == null)
            {
                throw new ArgumentNullException(nameof(executionProfile));
            }
            return TaskHelper.WaitToComplete(ExecuteAsync(executionProfile), QueryAbortTimeout);
        }

        public void SetQueryTrace(QueryTrace trace)
        {
            QueryTrace = trace;
        }

        public new CqlCommand SetConsistencyLevel(ConsistencyLevel? consistencyLevel)
        {
            base.SetConsistencyLevel(consistencyLevel);
            return this;
        }

        public new CqlCommand SetSerialConsistencyLevel(ConsistencyLevel consistencyLevel)
        {
            base.SetSerialConsistencyLevel(consistencyLevel);
            return this;
        }

        /// <summary>
        /// Sets the time for data in a column to expire (TTL) for INSERT and UPDATE commands .
        /// </summary>
        /// <param name="seconds">Amount of seconds</param>
        public CqlCommand SetTTL(int seconds)
        {
            _ttl = seconds;
            return this;
        }

        /// <summary>
        /// Sets the timestamp associated with this statement execution.
        /// </summary>
        /// <returns>This instance.</returns>
        public new CqlCommand SetTimestamp(DateTimeOffset timestamp)
        {
            _timestamp = timestamp;
            return this;
        }

        protected void InitializeStatement()
        {
            object[] values;
            string query = GetCql(out values);
            SetQueryString(query);
            SetValues(values);
        }

        public ITable GetTable()
        {
            return Table;
        }

        /// <summary>
        /// Evaluates the Linq command and executes asynchronously the cql statement.
        /// </summary>
        public Task<RowSet> ExecuteAsync()
        {
<<<<<<< HEAD
            object[] values;
            var cqlQuery = GetCql(out values);
            var rs = await this.SendQuery(cqlQuery, values).ConfigureAwait(false);
=======
            return ExecuteAsync(Configuration.DefaultExecutionProfileName);
        }

        /// <summary>
        /// Evaluates the Linq command and executes asynchronously the cql statement with the provided execution profile.
        /// </summary>
        public async Task<RowSet> ExecuteAsync(string executionProfile)
        {
            if (executionProfile == null)
            {
                throw new ArgumentNullException(executionProfile);
            }

            var cqlQuery = GetCql(out var values);
            var session = GetTable().GetSession();
            var stmt = await _statementFactory.GetStatementAsync(
                session,
                Cql.New(cqlQuery, values).WithExecutionProfile(executionProfile)).ConfigureAwait(false);
            this.CopyQueryPropertiesTo(stmt);
            var rs = await session.ExecuteAsync(stmt, executionProfile).ConfigureAwait(false);
>>>>>>> c263ac01
            QueryTrace = rs.Info.QueryTrace;
            return rs;
        }

        /// <summary>
        /// Starts executing the statement async
        /// </summary>
        public virtual IAsyncResult BeginExecute(AsyncCallback callback, object state)
        {
            return ExecuteAsync().ToApm(callback, state);
        }

        /// <summary>
        /// Starts the async executing of the statement
        /// </summary>
        public virtual void EndExecute(IAsyncResult ar)
        {
            var task = (Task<RowSet>)ar;
            task.Wait();
        }
    }
}<|MERGE_RESOLUTION|>--- conflicted
+++ resolved
@@ -169,11 +169,6 @@
         /// </summary>
         public Task<RowSet> ExecuteAsync()
         {
-<<<<<<< HEAD
-            object[] values;
-            var cqlQuery = GetCql(out values);
-            var rs = await this.SendQuery(cqlQuery, values).ConfigureAwait(false);
-=======
             return ExecuteAsync(Configuration.DefaultExecutionProfileName);
         }
 
@@ -194,7 +189,6 @@
                 Cql.New(cqlQuery, values).WithExecutionProfile(executionProfile)).ConfigureAwait(false);
             this.CopyQueryPropertiesTo(stmt);
             var rs = await session.ExecuteAsync(stmt, executionProfile).ConfigureAwait(false);
->>>>>>> c263ac01
             QueryTrace = rs.Info.QueryTrace;
             return rs;
         }
