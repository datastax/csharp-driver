﻿using System;
using System.Threading.Tasks;
using Cassandra.Mapping;
using Cassandra.Tasks;

namespace Cassandra.Data.Linq
{
    /// <summary>
    /// Represents an INSERT/UPDATE/DELETE command with support for Lightweight transactions.
    /// </summary>
    public class CqlConditionalCommand<TEntity>: CqlCommand
    {
        private readonly MapperFactory _mapperFactory;
        private readonly CqlCommand _origin;

        internal CqlConditionalCommand(CqlCommand origin, MapperFactory mapperFactory)
            : base(origin.Expression, origin.Table, origin.InternalRef.StatementFactory, origin.PocoData)
        {
            _mapperFactory = mapperFactory;
            _origin = origin;
            //Copy the Statement properties from origin
            _origin.CopyQueryPropertiesTo(this);
        }

        protected internal override string GetCql(out object[] values)
        {
            return _origin.GetCql(out values);
        }

        /// <summary>
        /// Asynchronously executes a conditional query and returns information whether it was applied.
        /// </summary>
        public new Task<AppliedInfo<TEntity>> ExecuteAsync()
        {
            return ExecuteAsync(Configuration.DefaultExecutionProfileName);
        }

        /// <summary>
        /// Executes a conditional query and returns information whether it was applied.
        /// </summary>
        /// <returns>An instance of AppliedInfo{TEntity}</returns>
        public new AppliedInfo<TEntity> Execute()
        {
            return Execute(Configuration.DefaultExecutionProfileName);
        }

        /// <summary>
        /// Asynchronously executes a conditional query with the provided execution profile and returns information whether it was applied.
        /// </summary>
        public new async Task<AppliedInfo<TEntity>> ExecuteAsync(string executionProfile)
        {
            if (executionProfile == null)
            {
                throw new ArgumentNullException(nameof(executionProfile));
            }
            
            object[] values;
            var cql = GetCql(out values);
<<<<<<< HEAD
            var rs = await this.SendQuery(cql, values).ConfigureAwait(false);
=======
            var session = GetTable().GetSession();
            var stmt = await StatementFactory.GetStatementAsync(
                session, 
                Cql.New(cql, values).WithExecutionProfile(executionProfile)).ConfigureAwait(false);
            this.CopyQueryPropertiesTo(stmt);
            var rs = await session.ExecuteAsync(stmt, executionProfile).ConfigureAwait(false);
>>>>>>> c263ac01
            return AppliedInfo<TEntity>.FromRowSet(_mapperFactory, cql, rs);
        }

        /// <summary>
        /// Executes a conditional query with the provided execution profile and returns information whether it was applied.
        /// </summary>
        /// <returns>An instance of AppliedInfo{TEntity}</returns>
        public new AppliedInfo<TEntity> Execute(string executionProfile)
        {
            if (executionProfile == null)
            {
                throw new ArgumentNullException(nameof(executionProfile));
            }
            
            var queryAbortTimeout = GetTable().GetSession().Cluster.Configuration.ClientOptions.QueryAbortTimeout;
            return TaskHelper.WaitToComplete(ExecuteAsync(executionProfile), queryAbortTimeout);
        }
        
        public new CqlConditionalCommand<TEntity> SetConsistencyLevel(ConsistencyLevel? consistencyLevel)
        {
            base.SetConsistencyLevel(consistencyLevel);
            return this;
        }

        public new CqlConditionalCommand<TEntity> SetSerialConsistencyLevel(ConsistencyLevel consistencyLevel)
        {
            base.SetSerialConsistencyLevel(consistencyLevel);
            return this;
        }

        /// <summary>
        /// Sets the time for data in a column to expire (TTL) for INSERT and UPDATE commands.
        /// </summary>
        /// <param name="seconds">Amount of seconds.</param>
        /// <returns>This instance.</returns>
        public new CqlConditionalCommand<TEntity> SetTTL(int seconds)
        {
            _origin.SetTTL(seconds);
            return this;
        }

        /// <summary>
        /// Sets the timestamp associated with this statement execution.
        /// </summary>
        /// <returns>This instance.</returns>
        public new CqlConditionalCommand<TEntity> SetTimestamp(DateTimeOffset timestamp)
        {
            _origin.SetTimestamp(timestamp);
            return this;
        }

        /// <summary>
        /// Generates and returns the Cql query
        /// </summary>
        public override string ToString()
        {
            object[] _;
            return GetCql(out _);
        }
    }
}<|MERGE_RESOLUTION|>--- conflicted
+++ resolved
@@ -56,16 +56,12 @@
             
             object[] values;
             var cql = GetCql(out values);
-<<<<<<< HEAD
-            var rs = await this.SendQuery(cql, values).ConfigureAwait(false);
-=======
             var session = GetTable().GetSession();
-            var stmt = await StatementFactory.GetStatementAsync(
+            var stmt = await InternalRef.StatementFactory.GetStatementAsync(
                 session, 
                 Cql.New(cql, values).WithExecutionProfile(executionProfile)).ConfigureAwait(false);
             this.CopyQueryPropertiesTo(stmt);
             var rs = await session.ExecuteAsync(stmt, executionProfile).ConfigureAwait(false);
->>>>>>> c263ac01
             return AppliedInfo<TEntity>.FromRowSet(_mapperFactory, cql, rs);
         }
 
