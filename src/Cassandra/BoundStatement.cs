//
//      Copyright (C) DataStax Inc.
//
//   Licensed under the Apache License, Version 2.0 (the "License");
//   you may not use this file except in compliance with the License.
//   You may obtain a copy of the License at
//
//      http://www.apache.org/licenses/LICENSE-2.0
//
//   Unless required by applicable law or agreed to in writing, software
//   distributed under the License is distributed on an "AS IS" BASIS,
//   WITHOUT WARRANTIES OR CONDITIONS OF ANY KIND, either express or implied.
//   See the License for the specific language governing permissions and
//   limitations under the License.
//

using System;
using System.Linq;
using Cassandra.Requests;
using Cassandra.Serialization;

namespace Cassandra
{
    /// <summary>
    /// <para>Represents a prepared statement with the parameter values set, ready for execution.</para>
    /// A <see cref="BoundStatement"/> can be created from a <see cref="PreparedStatement"/> instance using the
    /// <c>Bind()</c> method and can be executed using a <see cref="ISession"/> instance.
    /// <seealso cref="PreparedStatement"/>
    /// </summary>
    public class BoundStatement : Statement
    {
        private readonly PreparedStatement _preparedStatement;
        private RoutingKey _routingKey;
        private readonly string _keyspace;

        /// <summary>
        ///  Gets the prepared statement on which this BoundStatement is based.
        /// </summary>
        public PreparedStatement PreparedStatement
        {
            get { return _preparedStatement; }
        }


        /// <summary>
        ///  Gets the routing key for this bound query. <p> This method will return a
        ///  non-<c>null</c> value if: <ul> <li>either all the TableColumns composing the
        ///  partition key are bound variables of this <c>BoundStatement</c>. The
        ///  routing key will then be built using the values provided for these partition
        ///  key TableColumns.</li> <li>or the routing key has been set through
        ///  <c>PreparedStatement.SetRoutingKey</c> for the
        ///  <see cref="PreparedStatement"/> this statement has been built from.</li> </ul>
        ///  Otherwise, <c>null</c> is returned.</p> <p> Note that if the routing key
        ///  has been set through <link>PreparedStatement.SetRoutingKey</link>, that value
        ///  takes precedence even if the partition key is part of the bound variables.</p>
        /// </summary>
        public override RoutingKey RoutingKey
        {
            get { return _routingKey; }
        }

        /// <summary>
        /// Returns the keyspace this query operates on, based on the <see cref="PreparedStatement"/> metadata.
        /// <para>
        /// The keyspace returned is used as a hint for token-aware routing.
        /// </para>
        /// </summary>
        public override string Keyspace
        {
            get { return _keyspace; }
        }

        /// <summary>
        /// Initializes a new instance of the Cassandra.BoundStatement class
        /// </summary>
        public BoundStatement()
        {
            //Default constructor for client test and mocking frameworks
        }

        /// <summary>
        ///  Creates a new <c>BoundStatement</c> from the provided prepared
        ///  statement.
        /// </summary>
        /// <param name="statement"> the prepared statement from which to create a <c>BoundStatement</c>.</param>
        public BoundStatement(PreparedStatement statement)
        {
            _preparedStatement = statement;
            _routingKey = statement.RoutingKey;
            _keyspace = statement.Keyspace ?? statement.Variables?.Keyspace;

            SetConsistencyLevel(statement.ConsistencyLevel);
            if (statement.IsIdempotent != null)
            {
                SetIdempotence(statement.IsIdempotent.Value);
            }
        }
        
        /// <summary>
        ///  Set the routing key for this query. This method allows to manually
        ///  provide a routing key for this BoundStatement. It is thus optional since the routing
        ///  key is only an hint for token aware load balancing policy but is never
        ///  mandatory.
        /// </summary>
        /// <param name="routingKeyComponents"> the raw (binary) values to compose the routing key.</param>
        public BoundStatement SetRoutingKey(params RoutingKey[] routingKeyComponents)
        {
            _routingKey = RoutingKey.Compose(routingKeyComponents);
            return this;
        }

        internal override void SetValues(object[] values, ISerializer serializer)
        {
            values = ValidateValues(values, serializer);
            base.SetValues(values, serializer);
        }

        /// <summary>
        /// Validate values using prepared statement metadata,
        /// returning a new instance of values to be used as parameters.
        /// </summary>
        private object[] ValidateValues(object[] values, ISerializer serializer)
        {
            if (serializer == null)
            {
                throw new DriverInternalError("Serializer can not be null");
            }
            
            if (values == null)
            {
                return null;
            }
            if (PreparedStatement.Variables == null || PreparedStatement.Variables.Columns == null || PreparedStatement.Variables.Columns.Length == 0)
            {
                return values;
            }
            var paramsMetadata = PreparedStatement.Variables.Columns;
            if (values.Length > paramsMetadata.Length)
            {
                throw new ArgumentException(
                    string.Format("Provided {0} parameters to bind, expected {1}", values.Length, paramsMetadata.Length));
            }
            for (var i = 0; i < values.Length; i++)
            {
                var p = paramsMetadata[i];
                var value = values[i];
                if (!serializer.IsAssignableFrom(p, value))
                {
                    throw new InvalidTypeException(
                        string.Format("It is not possible to encode a value of type {0} to a CQL type {1}", value.GetType(), p.TypeCode));
                }
            }
            if (values.Length < paramsMetadata.Length && serializer.ProtocolVersion.SupportsUnset())
            {
                //Set the result of the unspecified parameters to Unset
                var completeValues = new object[paramsMetadata.Length];
                values.CopyTo(completeValues, 0);
                for (var i = values.Length; i < paramsMetadata.Length; i++)
                {
                    completeValues[i] = Unset.Value;
                }
                values = completeValues;
            }
            return values;
        }

        internal override IQueryRequest CreateBatchRequest(ISerializer serializer)
        {
            // Use the default query options as the individual options of the query will be ignored
            var options = QueryProtocolOptions.CreateForBatchItem(this);
<<<<<<< HEAD
            return new ExecuteRequest(protocolVersion, PreparedStatement.Id, PreparedStatement.Variables,
                PreparedStatement.ResultMetadata, IsTracing, options);
=======
            return new ExecuteRequest(
                serializer, 
                PreparedStatement.Id, 
                PreparedStatement.Metadata,
                PreparedStatement.ResultMetadataId, 
                options,
                IsTracing,
                null);
>>>>>>> f68365ba
        }

        internal void CalculateRoutingKey(
            ISerializer serializer,
            bool useNamedParameters, 
            int[] routingIndexes, 
            string[] routingNames, 
            object[] valuesByPosition, 
            object[] rawValues)
        {
            if (_routingKey != null)
            {
                //The routing key was specified by the user
                return;
            }
            if (routingIndexes != null)
            {
                var keys = new RoutingKey[routingIndexes.Length];
                for (var i = 0; i < routingIndexes.Length; i++)
                {
                    var index = routingIndexes[i];
                    var key = serializer.Serialize(valuesByPosition[index]);
                    if (key == null)
                    {
                        //The partition key can not be null
                        //Get out and let any node reply a Response Error
                        return;
                    }
                    keys[i] = new RoutingKey(key);
                }
                SetRoutingKey(keys);
                return;
            }
            if (routingNames != null && useNamedParameters)
            {
                var keys = new RoutingKey[routingNames.Length];
                var routingValues = Utils.GetValues(routingNames, rawValues[0]).ToArray();
                if (routingValues.Length != keys.Length)
                {
                    //The routing names are not valid
                    return;
                }
                for (var i = 0; i < routingValues.Length; i++)
                {
                    var key = serializer.Serialize(routingValues[i]);
                    if (key == null)
                    {
                        //The partition key can not be null
                        return;
                    }
                    keys[i] = new RoutingKey(key);
                }
                SetRoutingKey(keys);
            }
        }
    }
}<|MERGE_RESOLUTION|>--- conflicted
+++ resolved
@@ -168,19 +168,14 @@
         {
             // Use the default query options as the individual options of the query will be ignored
             var options = QueryProtocolOptions.CreateForBatchItem(this);
-<<<<<<< HEAD
-            return new ExecuteRequest(protocolVersion, PreparedStatement.Id, PreparedStatement.Variables,
-                PreparedStatement.ResultMetadata, IsTracing, options);
-=======
             return new ExecuteRequest(
                 serializer, 
                 PreparedStatement.Id, 
-                PreparedStatement.Metadata,
-                PreparedStatement.ResultMetadataId, 
-                options,
-                IsTracing,
+                PreparedStatement.Variables,
+                PreparedStatement.ResultMetadata, 
+                options, 
+                IsTracing, 
                 null);
->>>>>>> f68365ba
         }
 
         internal void CalculateRoutingKey(
