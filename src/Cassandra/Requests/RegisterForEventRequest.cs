//
//      Copyright (C) DataStax Inc.
//
//   Licensed under the Apache License, Version 2.0 (the "License");
//   you may not use this file except in compliance with the License.
//   You may obtain a copy of the License at
//
//      http://www.apache.org/licenses/LICENSE-2.0
//
//   Unless required by applicable law or agreed to in writing, software
//   distributed under the License is distributed on an "AS IS" BASIS,
//   WITHOUT WARRANTIES OR CONDITIONS OF ANY KIND, either express or implied.
//   See the License for the specific language governing permissions and
//   limitations under the License.
//

using System.Collections.Generic;

namespace Cassandra.Requests
{
    internal class RegisterForEventRequest : BaseRequest
    {
        public const byte RegisterOpCode = 0x0B;

        private readonly List<string> _eventTypes;

        public RegisterForEventRequest(CassandraEventType eventTypes) : base(false, null)
        {
            _eventTypes = new List<string>();
            if ((eventTypes & CassandraEventType.StatusChange) == CassandraEventType.StatusChange)
            {
                _eventTypes.Add("STATUS_CHANGE");
            }
            if ((eventTypes & CassandraEventType.TopologyChange) == CassandraEventType.TopologyChange)
            {
                _eventTypes.Add("TOPOLOGY_CHANGE");
            }
            if ((eventTypes & CassandraEventType.SchemaChange) == CassandraEventType.SchemaChange)
            {
                _eventTypes.Add("SCHEMA_CHANGE");
            }
        }

<<<<<<< HEAD
        /// <inheritdoc />
        public ResultMetadata ResultMetadata => null;

        public int WriteFrame(short streamId, MemoryStream stream, ISerializer serializer)
=======
        protected override byte OpCode => RegisterForEventRequest.RegisterOpCode;

        protected override void WriteBody(FrameWriter wb)
>>>>>>> f68365ba
        {
            wb.WriteStringList(_eventTypes);
        }
    }
}<|MERGE_RESOLUTION|>--- conflicted
+++ resolved
@@ -41,16 +41,12 @@
             }
         }
 
-<<<<<<< HEAD
-        /// <inheritdoc />
-        public ResultMetadata ResultMetadata => null;
-
-        public int WriteFrame(short streamId, MemoryStream stream, ISerializer serializer)
-=======
         protected override byte OpCode => RegisterForEventRequest.RegisterOpCode;
 
+        /// <inheritdoc />
+        public override ResultMetadata ResultMetadata => null;
+
         protected override void WriteBody(FrameWriter wb)
->>>>>>> f68365ba
         {
             wb.WriteStringList(_eventTypes);
         }
