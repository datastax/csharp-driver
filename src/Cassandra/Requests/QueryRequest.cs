--- conflicted
+++ resolved
@@ -54,17 +54,11 @@
         {
             get { return _queryOptions.SerialConsistency; }
         }
+        
+        /// <inheritdoc />
+        public override ResultMetadata ResultMetadata => null;
 
-<<<<<<< HEAD
-        /// <inheritdoc />
-        public ResultMetadata ResultMetadata => null;
-
-        public string Query { get { return _cqlQuery; }}
-
-        public IDictionary<string, byte[]> Payload { get; set; }
-=======
         public string Query { get { return _cqlQuery; } }
->>>>>>> f68365ba
 
         private readonly string _cqlQuery;
         private readonly QueryProtocolOptions _queryOptions;
