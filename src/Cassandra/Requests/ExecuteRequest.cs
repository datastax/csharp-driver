--- conflicted
+++ resolved
@@ -46,48 +46,32 @@
         public int PageSize => _queryOptions.PageSize;
 
         public ConsistencyLevel SerialConsistency => _queryOptions.SerialConsistency;
+        
+        public bool SkipMetadata => _queryOptions.SkipMetadata;
 
-<<<<<<< HEAD
-        public bool SkipMetadata
-        {
-            get { return _queryOptions.SkipMetadata; }
-        }
+        /// <inheritdoc />
+        public override ResultMetadata ResultMetadata { get; }
 
-        public IDictionary<string, byte[]> Payload { get; set; }
-        
-        /// <inheritdoc />
-        public ResultMetadata ResultMetadata { get; }
-
-        public ExecuteRequest(ProtocolVersion protocolVersion, byte[] id, RowSetMetadata variablesMetadata,
-                              ResultMetadata resultMetadata, bool tracingEnabled, QueryProtocolOptions queryOptions)
-        {
-            if (variablesMetadata != null && queryOptions.Values.Length != variablesMetadata.Columns.Length)
-=======
         public ExecuteRequest(
             ISerializer serializer, 
             byte[] id, 
-            RowSetMetadata metadata, 
-            byte[] resultMetadataId, 
+            RowSetMetadata variablesMetadata, 
+            ResultMetadata resultMetadata, 
             QueryProtocolOptions queryOptions,
             bool tracingEnabled, 
             IDictionary<string, byte[]> payload) : base(serializer, tracingEnabled, payload)
         {
             var protocolVersion = serializer.ProtocolVersion;
-            if (metadata != null && queryOptions.Values.Length != metadata.Columns.Length)
->>>>>>> f68365ba
+            if (variablesMetadata != null && queryOptions.Values.Length != variablesMetadata.Columns.Length)
             {
                 throw new ArgumentException("Number of values does not match with number of prepared statement markers(?).");
             }
             _id = id;
-<<<<<<< HEAD
-            ResultMetadata = resultMetadata;
-=======
->>>>>>> f68365ba
             _queryOptions = queryOptions;
 
             if (protocolVersion.SupportsResultMetadataId())
             {
-                _resultMetadataId = resultMetadataId;
+                ResultMetadata = resultMetadata;
             }
 
             if (queryOptions.SerialConsistency != ConsistencyLevel.Any 
@@ -108,7 +92,7 @@
         {
             wb.WriteShortBytes(_id);
 
-            if (_resultMetadataId != null)
+            if (ResultMetadata != null)
             {
                 wb.WriteShortBytes(ResultMetadata.ResultMetadataId);
             }
