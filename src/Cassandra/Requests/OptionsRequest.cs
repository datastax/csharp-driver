//
//      Copyright (C) DataStax Inc.
//
//   Licensed under the Apache License, Version 2.0 (the "License");
//   you may not use this file except in compliance with the License.
//   You may obtain a copy of the License at
//
//      http://www.apache.org/licenses/LICENSE-2.0
//
//   Unless required by applicable law or agreed to in writing, software
//   distributed under the License is distributed on an "AS IS" BASIS,
//   WITHOUT WARRANTIES OR CONDITIONS OF ANY KIND, either express or implied.
//   See the License for the specific language governing permissions and
//   limitations under the License.
//

namespace Cassandra.Requests
{
    internal class OptionsRequest : BaseRequest
    {
        public const byte OptionsOpCode = 0x05;

        public OptionsRequest() : base(false, null)
        {
        }

        protected override byte OpCode => OptionsRequest.OptionsOpCode;

<<<<<<< HEAD
        /// <inheritdoc />
        public ResultMetadata ResultMetadata => null;

        public int WriteFrame(short streamId, MemoryStream stream, ISerializer serializer)
=======
        protected override void WriteBody(FrameWriter wb)
>>>>>>> f68365ba
        {
            // OPTIONS requests have a header only
        }
    }
}<|MERGE_RESOLUTION|>--- conflicted
+++ resolved
@@ -26,14 +26,10 @@
 
         protected override byte OpCode => OptionsRequest.OptionsOpCode;
 
-<<<<<<< HEAD
         /// <inheritdoc />
-        public ResultMetadata ResultMetadata => null;
+        public override ResultMetadata ResultMetadata => null;
 
-        public int WriteFrame(short streamId, MemoryStream stream, ISerializer serializer)
-=======
         protected override void WriteBody(FrameWriter wb)
->>>>>>> f68365ba
         {
             // OPTIONS requests have a header only
         }
