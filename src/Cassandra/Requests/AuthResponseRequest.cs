//
//      Copyright (C) DataStax Inc.
//
//   Licensed under the Apache License, Version 2.0 (the "License");
//   you may not use this file except in compliance with the License.
//   You may obtain a copy of the License at
//
//      http://www.apache.org/licenses/LICENSE-2.0
//
//   Unless required by applicable law or agreed to in writing, software
//   distributed under the License is distributed on an "AS IS" BASIS,
//   WITHOUT WARRANTIES OR CONDITIONS OF ANY KIND, either express or implied.
//   See the License for the specific language governing permissions and
//   limitations under the License.
//

namespace Cassandra.Requests
{
    internal class AuthResponseRequest : BaseRequest
    {
        public const byte AuthResponseOpCode = 0x0F;

        private readonly byte[] _token;

        public AuthResponseRequest(byte[] token) : base(false, null)
        {
            _token = token;
        }

<<<<<<< HEAD
        /// <inheritdoc />
        public ResultMetadata ResultMetadata => null;

        public int WriteFrame(short streamId, MemoryStream stream, ISerializer serializer)
=======
        protected override byte OpCode => AuthResponseRequest.AuthResponseOpCode;

        protected override void WriteBody(FrameWriter wb)
>>>>>>> f68365ba
        {
            wb.WriteBytes(_token);
        }
    }
}<|MERGE_RESOLUTION|>--- conflicted
+++ resolved
@@ -27,16 +27,12 @@
             _token = token;
         }
 
-<<<<<<< HEAD
-        /// <inheritdoc />
-        public ResultMetadata ResultMetadata => null;
-
-        public int WriteFrame(short streamId, MemoryStream stream, ISerializer serializer)
-=======
         protected override byte OpCode => AuthResponseRequest.AuthResponseOpCode;
 
+        /// <inheritdoc />
+        public override ResultMetadata ResultMetadata => null;
+
         protected override void WriteBody(FrameWriter wb)
->>>>>>> f68365ba
         {
             wb.WriteBytes(_token);
         }
