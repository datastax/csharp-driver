//
//      Copyright (C) DataStax Inc.
//
//   Licensed under the Apache License, Version 2.0 (the "License");
//   you may not use this file except in compliance with the License.
//   You may obtain a copy of the License at
//
//      http://www.apache.org/licenses/LICENSE-2.0
//
//   Unless required by applicable law or agreed to in writing, software
//   distributed under the License is distributed on an "AS IS" BASIS,
//   WITHOUT WARRANTIES OR CONDITIONS OF ANY KIND, either express or implied.
//   See the License for the specific language governing permissions and
//   limitations under the License.
//
using System.Diagnostics;
using Cassandra.DataStax.Graph;
using Cassandra.IntegrationTests.TestBase;
using Cassandra.IntegrationTests.TestClusterManagement;
using NUnit.Framework;

namespace Cassandra.IntegrationTests
{
<<<<<<< HEAD
    public abstract class BaseIntegrationTest : TestGlobals
=======
    [TestFixture]
    public abstract class BaseIntegrationTest
>>>>>>> 27f38a1b
    {
        protected BaseIntegrationTest()
        {
            Diagnostics.CassandraTraceSwitch.Level = TraceLevel.Info;
        }

        protected const string ClassicSchemaGremlinQuery =
            "schema.propertyKey('name').Text().ifNotExists().create();\n" +
            "schema.propertyKey('age').Int().ifNotExists().create();\n" +
            "schema.propertyKey('lang').Text().ifNotExists().create();\n" +
            "schema.propertyKey('weight').Float().ifNotExists().create();\n" +
            "schema.vertexLabel('person').properties('name', 'age').ifNotExists().create();\n" +
            "schema.vertexLabel('software').properties('name', 'lang').ifNotExists().create();\n" +
            "schema.edgeLabel('created').properties('weight').connection('person', 'software').ifNotExists().create();\n" +
            "schema.edgeLabel('knows').properties('weight').connection('person', 'person').ifNotExists().create();\n" +
            "schema.propertyKey('title').Text().ifNotExists().create();\n" +
            "schema.propertyKey('tags').Text().multiple().ifNotExists().create();\n" +
            "schema.vertexLabel('movie').properties('title', 'tags').ifNotExists().create();\n";

        /// <summary>
        /// Reference graph: http://www.tinkerpop.com/docs/3.0.0.M1/
        /// </summary>
        protected const string ClassicLoadGremlinQuery = 
            "Vertex marko = graph.addVertex(label, 'person', 'name', 'marko', 'age', 29);\n" +
            "Vertex vadas = graph.addVertex(label, 'person', 'name', 'vadas', 'age', 27);\n" +
            "Vertex lop = graph.addVertex(label, 'software', 'name', 'lop', 'lang', 'java');\n" +
            "Vertex josh = graph.addVertex(label, 'person', 'name', 'josh', 'age', 32);\n" +
            "Vertex ripple = graph.addVertex(label, 'software', 'name', 'ripple', 'lang', 'java');\n" +
            "Vertex peter = graph.addVertex(label, 'person', 'name', 'peter', 'age', 35);\n" +
            "marko.addEdge('knows', vadas, 'weight', 0.5f);\n" +
            "marko.addEdge('knows', josh, 'weight', 1.0f);\n" +
            "marko.addEdge('created', lop, 'weight', 0.4f);\n" +
            "josh.addEdge('created', ripple, 'weight', 1.0f);\n" +
            "josh.addEdge('created', lop, 'weight', 0.4f);\n" +
            "peter.addEdge('created', lop, 'weight', 0.2f);";

        protected const string MakeStrict = "schema.config().option(\"graph.schema_mode\").set(\"production\");";
        protected const string AllowScans = "schema.config().option(\"graph.allow_scan\").set(\"true\");";
        
        /// <summary>
        /// Creates a graph using the current session
        /// </summary>
        public void CreateClassicGraph(ISession session, string name)
        {
            session.ExecuteGraph(!TestClusterManager.SupportsNextGenGraph()
                ? new SimpleGraphStatement($"system.graph('{name}').ifNotExists().create()")
                : new SimpleGraphStatement($"system.graph('{name}').ifNotExists().engine(Classic).create()"));
            session.ExecuteGraph(new SimpleGraphStatement(AllowScans).SetGraphName(name));
            session.ExecuteGraph(new SimpleGraphStatement(ClassicSchemaGremlinQuery).SetGraphName(name));
            session.ExecuteGraph(new SimpleGraphStatement(ClassicLoadGremlinQuery).SetGraphName(name));
        }

        /// <summary>
        /// Creates the classic graph using a specific connection
        /// </summary>
        public void CreateClassicGraph(string contactPoint, string name)
        {
            using (var cluster = ClusterBuilder().AddContactPoint(TestClusterManager.InitialContactPoint).Build())
            {
                CreateClassicGraph(cluster.Connect(), name);
            }
        }
    }
}<|MERGE_RESOLUTION|>--- conflicted
+++ resolved
@@ -21,12 +21,7 @@
 
 namespace Cassandra.IntegrationTests
 {
-<<<<<<< HEAD
     public abstract class BaseIntegrationTest : TestGlobals
-=======
-    [TestFixture]
-    public abstract class BaseIntegrationTest
->>>>>>> 27f38a1b
     {
         protected BaseIntegrationTest()
         {
