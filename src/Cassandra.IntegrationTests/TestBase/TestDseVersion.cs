//
//      Copyright (C) DataStax Inc.
//
//   Licensed under the Apache License, Version 2.0 (the "License");
//   you may not use this file except in compliance with the License.
//   You may obtain a copy of the License at
//
//      http://www.apache.org/licenses/LICENSE-2.0
//
//   Unless required by applicable law or agreed to in writing, software
//   distributed under the License is distributed on an "AS IS" BASIS,
//   WITHOUT WARRANTIES OR CONDITIONS OF ANY KIND, either express or implied.
//   See the License for the specific language governing permissions and
//   limitations under the License.
//

using System;
using Cassandra.IntegrationTests.TestClusterManagement;
using NUnit.Framework;
using NUnit.Framework.Interfaces;

namespace Cassandra.IntegrationTests.TestBase
{
    /// <summary>
    /// An attribute that filters the test to execute according to the current DSE version.
    /// </summary>
    public class TestDseVersion : NUnitAttribute, IApplyToTest
    {
        public int Major { get; set; }

        public int Minor { get; set; }

        public int Build { get; set; }

        public Comparison Comparison { get; set; }

        private bool IsOssRequired { get; set; }

        /// <summary>
        /// Creates an instance of an attribute that filters the test to execute according to the current DSE version
        /// being used.
        /// </summary>
        /// <param name="major">Major version</param>
        /// <param name="minor">Minor version</param>
        /// <param name="comparison">
        /// Determines if the DSE version required should be "greater or equals to" = 1,
        /// "equals to" = 0, "less than or equal to " = -1
        /// </param>
        public TestDseVersion(int major, int minor, Comparison comparison = Comparison.GreaterThanOrEqualsTo, bool isOssRequired = false)
            : this(major, minor, 0, comparison, isOssRequired)
        {

        }

        /// <summary>
        /// Creates an instance of an attribute that filters the test to execute according to the current DSE version
        /// being used.
        /// </summary>
        /// <param name="major">Major version</param>
        /// <param name="minor">Minor version</param>
        /// <param name="build">Build version</param>
        /// <param name="comparison">
        /// Determines if the DSE version required should be "greater or equals to" = 1,
        /// "equals to" = 0, "less than or equal to " = -1
        /// </param>
        public TestDseVersion(int major, int minor, int build, Comparison comparison = Comparison.GreaterThanOrEqualsTo, bool isOssRequired = false)
        {
            Major = major;
            Minor = minor;
            Build = build;
            Comparison = comparison;
            IsOssRequired = isOssRequired;
        }

        /// <summary>
        /// Gets the DSE version that should be used to compare against the running version.
        /// </summary>
        protected virtual Version GetExpectedServerVersion()
        {
            return new Version(Major, Minor, Build);
        }

        protected virtual bool IsDseRequired()
        {
            return true;
        }

        public void ApplyToTest(NUnit.Framework.Internal.Test test)
        {
            var expectedVersion = GetExpectedServerVersion();
<<<<<<< HEAD
            if (!TestDseVersion.VersionMatch(expectedVersion, IsDseRequired(), Comparison, out var msg))
=======
            if (TestClusterManager.IsDse && IsOssRequired)
            {
                test.RunState = RunState.Ignored;
                var message = string.Format("Test designed to run with OSS {0} v{1} (executing DSE {2})", 
                    TestDseVersion.GetComparisonText(Comparison), 
                    expectedVersion, 
                    TestClusterManager.DseVersion);
                test.Properties.Set("_SKIPREASON", message);
                return;
            }

            if (!TestClusterManager.IsDse && IsDseRequired())
>>>>>>> 27f38a1b
            {
                test.RunState = RunState.Ignored;
                var message = msg;
                test.Properties.Set("_SKIPREASON", message);
            }
        }

        public static bool VersionMatch(Version expectedVersion, bool requiresDse, Comparison comparison, out string message)
        {
            if (!TestClusterManager.IsDse && requiresDse)
            {
                message = $"Test designed to run with DSE {TestDseVersion.GetComparisonText(comparison)} " +
                          $"v{expectedVersion} (executing OSS {TestClusterManager.CassandraVersion})";
                return false;
            }

            var executingVersion = TestClusterManager.IsDse ? TestClusterManager.DseVersion : TestClusterManager.CassandraVersion;
            if (!TestDseVersion.VersionMatch(expectedVersion, executingVersion, comparison))
            {
                message =
                    $"Test designed to run with DSE {TestDseVersion.GetComparisonText(comparison)} v{expectedVersion} (executing {executingVersion})";
                return false;
            }

            message = null;
            return true;
        }

        public static bool VersionMatch(Version expectedVersion, bool requiresDse, Comparison comparison)
        {
            return TestDseVersion.VersionMatch(expectedVersion, requiresDse, comparison, out _);
        }

        public static bool VersionMatch(Version expectedVersion, Version executingVersion, Comparison comparison)
        {
            expectedVersion = AdaptVersion(expectedVersion);
            executingVersion = AdaptVersion(executingVersion);

            var comparisonResult = (Comparison)executingVersion.CompareTo(expectedVersion);
            
            if (comparisonResult >= Comparison.Equal && comparison == Comparison.GreaterThanOrEqualsTo)
            {
                return true;
            }
            return comparisonResult == comparison;
        }

        /// <summary>
        /// Replace -1 (undefined) with 0 on the version string.
        /// </summary>
        private static Version AdaptVersion(Version v)
        {
            var minor = v.Minor;
            if (minor < 0)
            {
                minor = 0;
            }

            var build = v.Build;
            if (build < 0)
            {
                build = 0;
            }

            var revision = v.Revision;
            if (revision < 0)
            {
                revision = 0;
            }

            return new Version(v.Major, minor, build, revision);
        }

        private static string GetComparisonText(Comparison comparison)
        {
            string result;
            switch (comparison)
            {
                case Comparison.GreaterThanOrEqualsTo:
                    result = "greater than or equals to";
                    break;
                case Comparison.LessThan:
                    result = "lower than";
                    break;
                default:
                    result = "equals to";
                    break;
            }
            return result;
        }
    }

    /// <summary>
    /// An attribute that filters the test to execute according to the current Cassandra version of the DSE version.
    /// </summary>
    public class TestCassandraVersion : TestDseVersion
    {
        protected override Version GetExpectedServerVersion()
        {
            var version = new Version(Major, Minor, Build);
            return TestClusterManager.IsDse
                ? TestClusterManager.GetDseVersion(version)
                : version;
        }

        protected override bool IsDseRequired()
        {
            return false;
        }

        public TestCassandraVersion(
            int major, int minor, Comparison comparison = Comparison.GreaterThanOrEqualsTo, bool isOssRequired = false) : base(major, minor, comparison, isOssRequired)
        {
        }

        public TestCassandraVersion(int major, int minor, int build, Comparison comparison = Comparison.GreaterThanOrEqualsTo, bool isOssRequired = false) : base(major, minor, build, comparison, isOssRequired)
        {
        }
    }

    public class TestBothServersVersion : TestDseVersion
    {
        public TestBothServersVersion(
            int cassandraVersionMajor, 
            int cassandraVersionMinor, 
            int dseVersionMajor, 
            int dseVersionMinor, 
            Comparison comparison = Comparison.GreaterThanOrEqualsTo) 
            : this(
                TestClusterManager.IsDse 
                    ? new Version(dseVersionMajor, dseVersionMinor) 
                    : new Version(cassandraVersionMajor, cassandraVersionMinor), 
                comparison)
        {
        }

        private TestBothServersVersion(Version version, Comparison comparison) 
            : base(version.Major, version.Minor, comparison)
        {
        }
        
        protected override Version GetExpectedServerVersion()
        {
            var version = new Version(Major, Minor, Build);
            return TestClusterManager.IsDse
                ? TestClusterManager.GetDseVersion(version)
                : version;
        }

        protected override bool IsDseRequired()
        {
            return TestClusterManager.IsDse;
        }
    }

    public enum Comparison
    {
        LessThan = -1,
        Equal = 0,
        GreaterThanOrEqualsTo = 1
    }
}<|MERGE_RESOLUTION|>--- conflicted
+++ resolved
@@ -88,22 +88,7 @@
         public void ApplyToTest(NUnit.Framework.Internal.Test test)
         {
             var expectedVersion = GetExpectedServerVersion();
-<<<<<<< HEAD
             if (!TestDseVersion.VersionMatch(expectedVersion, IsDseRequired(), Comparison, out var msg))
-=======
-            if (TestClusterManager.IsDse && IsOssRequired)
-            {
-                test.RunState = RunState.Ignored;
-                var message = string.Format("Test designed to run with OSS {0} v{1} (executing DSE {2})", 
-                    TestDseVersion.GetComparisonText(Comparison), 
-                    expectedVersion, 
-                    TestClusterManager.DseVersion);
-                test.Properties.Set("_SKIPREASON", message);
-                return;
-            }
-
-            if (!TestClusterManager.IsDse && IsDseRequired())
->>>>>>> 27f38a1b
             {
                 test.RunState = RunState.Ignored;
                 var message = msg;
