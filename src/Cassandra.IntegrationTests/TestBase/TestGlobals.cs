﻿//
//      Copyright (C) 2012-2014 DataStax Inc.
//
//   Licensed under the Apache License, Version 2.0 (the "License");
//   you may not use this file except in compliance with the License.
//   You may obtain a copy of the License at
//
//      http://www.apache.org/licenses/LICENSE-2.0
//
//   Unless required by applicable law or agreed to in writing, software
//   distributed under the License is distributed on an "AS IS" BASIS,
//   WITHOUT WARRANTIES OR CONDITIONS OF ANY KIND, either express or implied.
//   See the License for the specific language governing permissions and
//   limitations under the License.
//

using System;
using System.Collections;
using System.Configuration;
using System.Linq;
using System.Reflection;
using System.Threading;
using Cassandra.IntegrationTests.TestClusterManagement;
using CommandLine;
using CommandLine.Text;
using NUnit.Framework;

namespace Cassandra.IntegrationTests.TestBase
{
    public class TestGlobals
    {
        private static readonly Logger Logger = new Logger(typeof(TestGlobals));

<<<<<<< HEAD
        public const int DefaultMaxClusterCmdRetries = 2;
        public const int DefaultCassandraPort = 9042;
=======
        public const int DefaultCassandraPort = 9042;
        public const int DefaultMaxClusterCreateRetries = 2;
>>>>>>> 20a30007
        public const string DefaultLocalIpPrefix = "127.0.0.";
        public const string DefaultInitialContactPoint = DefaultLocalIpPrefix + "1";
        public const int ClusterInitSleepMsPerIteration = 500;
        public const int ClusterInitSleepMsMax = 60 * 1000;
        // Make current default test cluster name unique
        public const string DefaultKeyspaceName = "test_cluster_keyspace";

        private static TestClusterManager _clusterManager;
        private static bool _clusterManagerIsInitializing;
        private static bool _clusterManagerIsInitalized;

        [Option('c', "cassandra-version",
            HelpText = "CCM Cassandra Version.", DefaultValue = "2.1.0" )]
        public string CassandraVersionStr { get; set; }

        public Version CassandraVersion
        {
            get
            {
                int mayor = 0, minor = 0, build = 0;
                if (this.CassandraVersionStr != null)
                {
                    var versionParts = this.CassandraVersionStr.Split('.');
                    if (versionParts.Length >= 2)
                    {
                        mayor = Convert.ToInt32(versionParts[0]);
                        minor = Convert.ToInt32(versionParts[1]);
                        if (versionParts.Length == 3)
                        {
                            int.TryParse(versionParts[2], out build);
                        }
                    }
                }
                return new Version(mayor, minor, build);
            }
        }

        [Option("use-ctool",
            HelpText = "Pass in 'true' for this value to use ctool instead of ccm (default)", DefaultValue = false, Required = true)]
        public bool UseCtool { get; set; }

        [Option('i', "ip-prefix",
            HelpText = "CCM Ip prefix", DefaultValue = DefaultLocalIpPrefix)]
        public string DefaultIpPrefix { get; set; }

        [Option("logger",
            HelpText = "Use Logger", DefaultValue = false)]
        public bool UseLogger { get; set; }

        [Option("log-level",
            HelpText = "Log Level", DefaultValue = "Trace")]
        public string LogLevel { get; set; }

        [Option('h', "ssh-host",
            HelpText = "CCM SSH host", DefaultValue = DefaultInitialContactPoint)]
        public string SSHHost { get; set; }

        [Option('t', "ssh-port",
            HelpText = "CCM SSH port", DefaultValue = 22)]
        public int SSHPort { get; set; }

        [Option('u', "ssh-user", Required = true,
            HelpText = "CCM SSH user")]
        public string SSHUser { get; set; }

        [Option('p', "ssh-password", Required = true,
            HelpText = "CCM SSH password")]
        public string SSHPassword { get; set; }

        //test configuration
        [Option("compression",
            HelpText = "Use Compression", DefaultValue = false)]
        public bool UseCompression { get; set; }

        [Option("nobuffering",
            HelpText = "No Buffering", DefaultValue = false)]
        public bool NoUseBuffering { get; set; }

        public TestGlobals()
        {
            if (ConfigurationManager.AppSettings.Count > 0)
            {
                //Load the values from configuration
                CassandraVersionStr = ConfigurationManager.AppSettings["CassandraVersion"] ?? CassandraVersionStr;
                DefaultIpPrefix = ConfigurationManager.AppSettings["DefaultIpPrefix"] ?? this.DefaultIpPrefix;
                LogLevel = ConfigurationManager.AppSettings["LogLevel"] ?? this.LogLevel;

                if (ConfigurationManager.AppSettings["NoUseBuffering"] != null)
                    this.NoUseBuffering = Convert.ToBoolean(ConfigurationManager.AppSettings["NoUseBuffering"]);

                SSHHost = ConfigurationManager.AppSettings["SSHHost"] ?? this.SSHHost;
                SSHPassword = ConfigurationManager.AppSettings["SSHPassword"] ?? this.SSHPassword;

                if (ConfigurationManager.AppSettings["SSHPort"] != null)
                    SSHPort = Convert.ToInt32(ConfigurationManager.AppSettings["SSHPort"]);

                SSHUser = ConfigurationManager.AppSettings["SSHUser"] ?? this.SSHUser;

                bool useCtoolParsed;
                Boolean.TryParse(ConfigurationManager.AppSettings["UseCtool"], out useCtoolParsed);
                UseCtool = useCtoolParsed;
            }

        }

        [HelpOption]
        public string GetUsage()
        {
            return HelpText.AutoBuild(this,
                                      (HelpText current) => HelpText.DefaultParsingErrorsHandler(this, current));
        }

        public TestClusterManager TestClusterManager
        {
            get
            {
                if (_clusterManagerIsInitalized)
                    return _clusterManager;
                else if (_clusterManagerIsInitializing)
                {
                    while (_clusterManagerIsInitializing)
                    {
                        int SleepMs = 1000;
                        Logger.Info("Shared " + _clusterManagerIsInitializing.GetType().Name + " object is initializing. Sleeping " + SleepMs + " MS ... ");
                        Thread.Sleep(SleepMs);
                    }
                }
                else
                {
                    _clusterManagerIsInitializing = true;
                    _clusterManager = new TestClusterManager();
                    _clusterManagerIsInitializing = false;
                    _clusterManagerIsInitalized = true;
                }
                return _clusterManager;
            }
        }

<<<<<<< HEAD
        [SetUp]
=======
>>>>>>> f81291652898df0f4c7c2b4ecb9a4488d0caf439
        public void IndividualTestSetup()
        {
            VerifyAppropriateCassVersion();
            VerifyLocalCcmOnly();
        }

        // If any test is designed for another test group, mark as ignored
        private void VerifyLocalCcmOnly()
        {
            if (((ArrayList) TestContext.CurrentContext.Test.Properties["_CATEGORIES"]).Contains(TestCategories.CcmOnly) && UseCtool)
            {
                Assert.Ignore("Test Ignored: Requires CCM and tests are currently running using CTool");
            }

        }

        // If any test is designed for another C* version, mark it as ignored
        private void VerifyAppropriateCassVersion()
        {
            var test = TestContext.CurrentContext.Test;
            var methodFullName = TestContext.CurrentContext.Test.FullName;
            var typeName = methodFullName.Substring(0, methodFullName.Length - test.Name.Length - 1);
            var type = Assembly.GetExecutingAssembly().GetType(typeName);
            if (type == null)
            {
                return;
            }
            var methodAttr = type.GetMethod(test.Name)
                .GetCustomAttributes(true)
                .Select(a => (Attribute)a)
                .FirstOrDefault((a) => a is TestCassandraVersion);
            var attr = Attribute.GetCustomAttributes(type).FirstOrDefault((a) => a is TestCassandraVersion);
            if (attr == null && methodAttr == null)
            {
                //It does not contain the attribute, move on.
                return;
            }
            if (methodAttr != null)
            {
                attr = methodAttr;
            }
            var versionAttr = (TestCassandraVersion)attr;
            var executingVersion = CassandraVersion;
            if (!VersionMatch(versionAttr, executingVersion))
                Assert.Ignore(String.Format("Test Ignored: Test suitable to be run against Cassandra {0}.{1} {2}", versionAttr.Major, versionAttr.Minor, versionAttr.Comparison >= 0 ? "or above" : "or below"));
        }

        protected bool VersionMatch(TestCassandraVersion versionAttr, Version executingVersion)
        {
            //Compare them as integers
            var expectedVersion = versionAttr.Major * 10000 + versionAttr.Minor;
            var actualVersion = executingVersion.Major * 10000 + executingVersion.Minor;
            var comparison = (Comparison)actualVersion.CompareTo(expectedVersion);

            if (comparison >= Comparison.Equal && versionAttr.Comparison == Comparison.GreaterThanOrEqualsTo)
            {
                return true;
            }
            return comparison == versionAttr.Comparison;
        }


    }
}<|MERGE_RESOLUTION|>--- conflicted
+++ resolved
@@ -31,13 +31,8 @@
     {
         private static readonly Logger Logger = new Logger(typeof(TestGlobals));
 
-<<<<<<< HEAD
-        public const int DefaultMaxClusterCmdRetries = 2;
-        public const int DefaultCassandraPort = 9042;
-=======
         public const int DefaultCassandraPort = 9042;
         public const int DefaultMaxClusterCreateRetries = 2;
->>>>>>> 20a30007
         public const string DefaultLocalIpPrefix = "127.0.0.";
         public const string DefaultInitialContactPoint = DefaultLocalIpPrefix + "1";
         public const int ClusterInitSleepMsPerIteration = 500;
@@ -176,10 +171,6 @@
             }
         }
 
-<<<<<<< HEAD
-        [SetUp]
-=======
->>>>>>> f81291652898df0f4c7c2b4ecb9a4488d0caf439
         public void IndividualTestSetup()
         {
             VerifyAppropriateCassVersion();
