--- conflicted
+++ resolved
@@ -171,15 +171,8 @@
             catch (InvalidQueryException e)
             {
                 string expectedErrMsg = null;
-<<<<<<< HEAD
                 if (VersionMatch(new TestCassandraVersion(2, 1, 3, Comparison.LessThan), CassandraVersion))
-                {
                     expectedErrMsg = "No indexed columns present in by-columns clause with Equal operator";
-                }
-=======
-                if (_session.BinaryProtocolVersion < 3)
-                    expectedErrMsg = "No indexed columns present in by-columns clause with Equal operator"; 
->>>>>>> 527ae06d
                 else
                     expectedErrMsg = "No secondary indexes on the restricted columns support the provided operators: ";
 
