--- conflicted
+++ resolved
@@ -15,16 +15,11 @@
 //
 
 using System;
-<<<<<<< HEAD
-using System.Linq;
-using System.Numerics;
-=======
 using System.Collections.Generic;
 using System.IO;
 using System.Linq;
 using System.Numerics;
 
->>>>>>> 6a5b57b5
 using Cassandra.IntegrationTests.TestBase;
 using Cassandra.IntegrationTests.TestClusterManagement;
 using Cassandra.Serialization;
@@ -45,13 +40,10 @@
         private const string CustomTypeName = "org.apache.cassandra.db.marshal.DynamicCompositeType(" +
                                               "s=>org.apache.cassandra.db.marshal.UTF8Type," +
                                               "i=>org.apache.cassandra.db.marshal.Int32Type)";
-<<<<<<< HEAD
         
         private const string CustomTypeName2 = "org.apache.cassandra.db.marshal.DynamicCompositeType(" +
                                                "i=>org.apache.cassandra.db.marshal.Int32Type," +
                                                "s=>org.apache.cassandra.db.marshal.UTF8Type)";
-=======
->>>>>>> 6a5b57b5
 
         protected override string[] SetupQueries
         {
