//
//      Copyright (C) DataStax Inc.
//
//   Licensed under the Apache License, Version 2.0 (the "License");
//   you may not use this file except in compliance with the License.
//   You may obtain a copy of the License at
//
//      http://www.apache.org/licenses/LICENSE-2.0
//
//   Unless required by applicable law or agreed to in writing, software
//   distributed under the License is distributed on an "AS IS" BASIS,
//   WITHOUT WARRANTIES OR CONDITIONS OF ANY KIND, either express or implied.
//   See the License for the specific language governing permissions and
//   limitations under the License.
// 

using System.Linq;
using System.Threading.Tasks;
using Cassandra.IntegrationTests.SimulacronAPI.Models.Logs;
using Cassandra.IntegrationTests.TestBase;
using Cassandra.IntegrationTests.TestClusterManagement.Simulacron;
using Cassandra.Tests;
using NUnit.Framework;

namespace Cassandra.IntegrationTests.Core
{
    [TestFixture, Category(TestCategory.Short)]
    public class HeartbeatTests : TestGlobals
    {
        private SimulacronCluster _testCluster;
        private const QueryType OptionsQueryType = QueryType.Options;
        private const string Query = "SELECT id FROM dummy_table";

        [OneTimeSetUp]
        public void OneTimeSetup()
        {
            _testCluster = SimulacronCluster.CreateNew(new SimulacronOptions { Nodes = "1"});
            _testCluster.PrimeFluent(b => b.WhenQuery(HeartbeatTests.Query).ThenVoidSuccess());
        }

        [OneTimeTearDown]
        public void OneTimeTearDown()
        {
            _testCluster.RemoveAsync().Wait();
        }

        [TestCase(true)]
        [TestCase(false)]
        public async Task Connection_Should_Send_Options_Requests_For_Heartbeats(bool executeQuery)
        {
<<<<<<< HEAD
            var builder = ClusterBuilder()
                                 .WithPoolingOptions(PoolingOptions.Create().SetHeartBeatInterval(1000))
=======
            var builder = Cluster.Builder()
                                 .WithPoolingOptions(PoolingOptions.Create().SetHeartBeatInterval(4000))
>>>>>>> 27f38a1b
                                 .AddContactPoint(_testCluster.InitialContactPoint);

            using (var cluster = builder.Build())
            {
                var session = await cluster.ConnectAsync().ConfigureAwait(false);
                var logs = await _testCluster.GetNodes().First()
                                             .GetQueriesAsync(null, OptionsQueryType).ConfigureAwait(false);

                // Test idle connection after connect and after a successful query
                if (executeQuery)
                {
                    await session.ExecuteAsync(new SimpleStatement(Query)).ConfigureAwait(false);
                }
                var initialCount = logs.Count;

                await TestHelper.RetryAssertAsync(
                    async () =>
                    {
                        logs = await _testCluster.GetNodes().First()
                                                 .GetQueriesAsync(null, OptionsQueryType).ConfigureAwait(false);
                        Assert.That(logs.Count, Is.GreaterThan(initialCount));
                    }, 
                    500,
                    20).ConfigureAwait(false);
            }
        }
    }
}<|MERGE_RESOLUTION|>--- conflicted
+++ resolved
@@ -48,13 +48,8 @@
         [TestCase(false)]
         public async Task Connection_Should_Send_Options_Requests_For_Heartbeats(bool executeQuery)
         {
-<<<<<<< HEAD
             var builder = ClusterBuilder()
-                                 .WithPoolingOptions(PoolingOptions.Create().SetHeartBeatInterval(1000))
-=======
-            var builder = Cluster.Builder()
                                  .WithPoolingOptions(PoolingOptions.Create().SetHeartBeatInterval(4000))
->>>>>>> 27f38a1b
                                  .AddContactPoint(_testCluster.InitialContactPoint);
 
             using (var cluster = builder.Build())
