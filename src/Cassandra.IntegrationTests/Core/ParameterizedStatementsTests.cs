--- conflicted
+++ resolved
@@ -312,14 +312,8 @@
 
         private void ParameterizedStatementTimeStamp()
         {
-<<<<<<< HEAD
-            RowSet rs = null;
-            var expectedValues = new List<object[]>(1);
-            var tableNameBase = "table" + Guid.NewGuid().ToString("N").ToLower();
-=======
             var tableName = "table" + Guid.NewGuid().ToString("N").ToLower();
             var expectedValues = new List<object[]>(1);
->>>>>>> 527ae06d
             var valuesToTest = new List<object[]> { new object[] { Guid.NewGuid(), new DateTimeOffset(2011, 2, 3, 16, 5, 0, new TimeSpan(0000)) },
                                                     {new object[] {Guid.NewGuid(), (long)0}}};
 
@@ -327,11 +321,6 @@
             foreach (var bindValues in valuesToTest)
             {
                 expectedValues.Add(bindValues);
-<<<<<<< HEAD
-
-                var tableName = string.Format("{0}_{1}", tableNameBase, x++);
-=======
->>>>>>> 527ae06d
                 CreateTable(tableName, "timestamp");
                 var statement = new SimpleStatement(String.Format("INSERT INTO {0} (id, val) VALUES (?, ?)", tableName), bindValues);
                 Session.Execute(statement);
