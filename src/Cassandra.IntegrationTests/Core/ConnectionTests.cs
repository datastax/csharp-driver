--- conflicted
+++ resolved
@@ -130,13 +130,14 @@
                 var prepareOutput = ValidateResult<OutputPrepared>(task.Result);
 
                 //Execute the prepared query
-<<<<<<< HEAD
-                var executeRequest = new ExecuteRequest(GetProtocolVersion(), prepareOutput.QueryId, null,
-                    new ResultMetadata(prepareOutput.ResultMetadataId, prepareOutput.ResultRowsMetadata), false, QueryProtocolOptions.Default);
-=======
-                var executeRequest = new ExecuteRequest(GetSerializer(), prepareOutput.QueryId, null,
-                    prepareOutput.ResultMetadataId, QueryProtocolOptions.Default, false, null);
->>>>>>> f68365ba
+                var executeRequest = new ExecuteRequest(
+                    GetSerializer(), 
+                    prepareOutput.QueryId, 
+                    null,
+                    new ResultMetadata(prepareOutput.ResultMetadataId, prepareOutput.ResultRowsMetadata),
+                    QueryProtocolOptions.Default,
+                    false,
+                    null);
                 task = connection.Send(executeRequest);
                 var output = ValidateResult<OutputRows>(task.Result);
                 var rs = output.RowSet;
@@ -160,17 +161,14 @@
                 var options = new QueryProtocolOptions(ConsistencyLevel.One, new object[] { "local" }, false, 100, null, ConsistencyLevel.Any);
 
                 var executeRequest = new ExecuteRequest(
-<<<<<<< HEAD
-                    GetProtocolVersion(), 
+                    GetSerializer(), 
                     prepareOutput.QueryId, 
                     null, 
-                    new ResultMetadata(prepareOutput.ResultMetadataId, prepareOutput.ResultRowsMetadata), 
-                    false, 
-                    options);
-
-=======
-                    GetSerializer(), prepareOutput.QueryId, null, prepareOutput.ResultMetadataId, options, false, null);
->>>>>>> f68365ba
+                    new ResultMetadata(prepareOutput.ResultMetadataId, prepareOutput.ResultRowsMetadata),
+                    options,
+                    false,
+                    null);
+
                 task = connection.Send(executeRequest);
                 var output = ValidateResult<OutputRows>(task.Result);
 
