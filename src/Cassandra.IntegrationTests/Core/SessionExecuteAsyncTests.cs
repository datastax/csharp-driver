--- conflicted
+++ resolved
@@ -33,12 +33,7 @@
         [SetUp]
         public void SetupTest()
         {
-<<<<<<< HEAD
-            IndividualTestSetup();
-            _session = TestClusterManager.GetTestCluster(2).Session;
-=======
             _session = TestClusterManager.GetTestCluster(1).Session;
->>>>>>> 20a30007
         }
 
         [Test]
