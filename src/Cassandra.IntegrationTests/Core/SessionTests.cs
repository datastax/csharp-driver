﻿//
//      Copyright (C) 2012-2014 DataStax Inc.
//
//   Licensed under the Apache License, Version 2.0 (the "License");
//   you may not use this file except in compliance with the License.
//   You may obtain a copy of the License at
//
//      http://www.apache.org/licenses/LICENSE-2.0
//
//   Unless required by applicable law or agreed to in writing, software
//   distributed under the License is distributed on an "AS IS" BASIS,
//   WITHOUT WARRANTIES OR CONDITIONS OF ANY KIND, either express or implied.
//   See the License for the specific language governing permissions and
//   limitations under the License.
//

<<<<<<< HEAD
using Cassandra.IntegrationTests.TestBase;
using Cassandra.IntegrationTests.TestClusterManagement;
=======
using System.Diagnostics;
using Cassandra.Tests;
>>>>>>> 98c45849
using NUnit.Framework;
using System;
using System.Collections.Generic;
using System.Linq;
using System.Text;
using System.Threading;
using System.Threading.Tasks;

namespace Cassandra.IntegrationTests.Core
{
    [Category("short")]
    public class SessionTests : TestGlobals
    {
        private static readonly Logger Logger = new Logger(typeof(TestGlobals));

        ISession _session = null;
        ITestCluster _testCluster = null;
        const int NodeCount = 2;

        [SetUp]
        public void SetupTest()
        {
            // we just want to make sure there's a local 2 node cluster
            _testCluster = TestClusterManager.GetTestCluster(NodeCount);
            _session = _testCluster.Session;
        }

        [Test]
        public void SessionCancelsPendingWhenDisposed()
        {
            Logger.Info("SessionCancelsPendingWhenDisposed");
            var localCluster = Cluster.Builder().AddContactPoint(_testCluster.InitialContactPoint).Build();
            try
            {
                var localSession = localCluster.Connect();
                var taskList = new List<Task>();
                for (var i = 0; i < 500; i++)
                {
                    taskList.Add(localSession.ExecuteAsync(new SimpleStatement("SELECT * FROM system.local")));
                }
                //Most task should be pending
                Assert.True(taskList.Any(t => t.Status == TaskStatus.WaitingForActivation), "Most task should be pending");
                //Force it to close connections
                Logger.Info("Start Disposing localSession");
                localSession.Dispose();
                //Wait for the worker threads to cancel the rest of the operations.
                DateTime timeInTheFuture = DateTime.Now.AddSeconds(11);
                while (DateTime.Now < timeInTheFuture &&
                       (taskList.Any(t => t.Status == TaskStatus.WaitingForActivation) ||
                        taskList.All(t => t.Status == TaskStatus.RanToCompletion || t.Status == TaskStatus.Faulted)))
                {
                    int waitMs = 500;
                    Logger.Info(string.Format("In method: {0}, waiting {1} more MS ... ", System.Reflection.MethodBase.GetCurrentMethod().Name, waitMs));
                    Thread.Sleep(waitMs);
                }
                Assert.False(taskList.Any(t => t.Status == TaskStatus.WaitingForActivation), "No more task should be pending");
                Assert.True(taskList.All(t => t.Status == TaskStatus.RanToCompletion || t.Status == TaskStatus.Faulted), "All task should be completed or faulted");
            }
            finally
            {
                localCluster.Shutdown(1000);
            }
        }

        [Test]
        public void SessionGracefullyWaitsPendingOperations()
        {
            Logger.Info("Starting SessionGracefullyWaitsPendingOperations");
            var localCluster = Cluster.Builder().AddContactPoint(_testCluster.InitialContactPoint).Build();
            try
            {
                var localSession = (Session)localCluster.Connect();

                //Create more async operations that can be finished
                var taskList = new List<Task>();
                for (var i = 0; i < 512; i++)
                {
                    taskList.Add(localSession.ExecuteAsync(new SimpleStatement("SELECT * FROM system.local")));
                }
                //Most task should be pending
                Assert.True(taskList.Any(t => t.Status == TaskStatus.WaitingForActivation), "Most task should be pending");
                //Wait for finish
                Assert.True(localSession.WaitForAllPendingActions(60000), "All handles have received signal");

                Assert.False(taskList.Any(t => t.Status == TaskStatus.WaitingForActivation), "All task should be completed (not pending)");

                if (taskList.Any(t => t.Status == TaskStatus.Faulted))
                {
                    throw taskList.First(t => t.Status == TaskStatus.Faulted).Exception;
                }
                Assert.True(taskList.All(t => t.Status == TaskStatus.RanToCompletion), "All task should be completed");

                localSession.Dispose();
            }
            finally
            {
                localCluster.Shutdown(1000);
            }
        }

        [Test]
        public void SessionKeyspaceDoesNotExistOnConnectThrows()
        {
            var localCluster = Cluster.Builder().AddContactPoint(_testCluster.InitialContactPoint).Build();
            try
            {
                var ex = Assert.Throws<InvalidQueryException>(() => localCluster.Connect("THIS_KEYSPACE_DOES_NOT_EXIST"));
                Assert.True(ex.Message.ToLower().Contains("keyspace"));
            }
            finally
            {
                localCluster.Shutdown(1000);
            }
        }

        [Test]
        public void SessionKeyspaceEmptyOnConnect()
        {
            var localCluster = Cluster.Builder().AddContactPoint(_testCluster.InitialContactPoint).Build();
            try
            {
                Assert.DoesNotThrow(() =>
                {
                    var localSession = localCluster.Connect("");
                    localSession.Execute("SELECT * FROM system.schema_keyspaces");
                });
            }
            finally
            {
                localCluster.Shutdown(1000);
            }
        }

        [Test]
        public void SessionKeyspaceDoesNotExistOnChangeThrows()
        {
            var localCluster = Cluster.Builder().AddContactPoint(_testCluster.InitialContactPoint).Build();
            try
            {
                var localSession = localCluster.Connect();
                var ex = Assert.Throws<InvalidQueryException>(() => localSession.ChangeKeyspace("THIS_KEYSPACE_DOES_NOT_EXIST_EITHER"));
                Assert.True(ex.Message.ToLower().Contains("keyspace"));
            }
            finally
            {
                localCluster.Shutdown(1000);
            }
        }

        [Test]
        public void SessionKeyspaceConnectCaseSensitive()
        {
            var localCluster = Cluster.Builder()
                .AddContactPoint(_testCluster.InitialContactPoint)
                .Build();
            try
            {
                Assert.Throws<InvalidQueryException>(() => localCluster.Connect("SYSTEM"));
            }
            finally
            {
                localCluster.Shutdown(1000);
            }
        }

        [Test]
        public void SessionUseStatementChangesKeyspace()
        {
            var localCluster = Cluster.Builder()
                .AddContactPoint(_testCluster.InitialContactPoint)
                .Build();
            try
            {
                var localSession = localCluster.Connect();
                localSession.Execute("USE system");
                //The session should be using the system keyspace now
                Assert.DoesNotThrow(() =>
                {
                    for (var i = 0; i < 5; i++)
                    {
                        localSession.Execute("select * from schema_keyspaces");
                    }
                });
                Assert.That(localSession.Keyspace, Is.EqualTo("system"));
            }
            finally
            {
                localCluster.Shutdown(1000);
            }
        }

        [Test]
        public void SessionUseStatementChangesKeyspaceCaseInsensitive()
        {
            var localCluster = Cluster.Builder()
                .AddContactPoint(_testCluster.InitialContactPoint)
                .Build();
            try
            {
                var localSession = localCluster.Connect();
                //The statement is case insensitive by default, as no quotes were specified
                localSession.Execute("USE SyStEm");
                //The session should be using the system keyspace now
                Assert.DoesNotThrow(() =>
                {
                    for (var i = 0; i < 5; i++)
                    {
                        localSession.Execute("select * from schema_keyspaces");
                    }
                });
            }
            finally
            {
                localCluster.Shutdown(1000);
            }
        }

        [Test]
        public void SessionKeyspaceCreateCaseSensitive()
        {
            var localCluster = Cluster.Builder()
                .AddContactPoint(_testCluster.InitialContactPoint)
                .Build();
            try
            {
                var localSession = localCluster.Connect();
                const string ks1 = "UPPER_ks";
                localSession.CreateKeyspace(ks1);
                localSession.ChangeKeyspace(ks1);
                localSession.Execute("CREATE TABLE test1 (k uuid PRIMARY KEY, v text)");
                TestUtils.WaitForSchemaAgreement(localCluster);

                //Execute multiple times a query on the newly created keyspace
                Assert.DoesNotThrow(() =>
                {
                    for (var i = 0; i < 5; i++)
                    {
                        localSession.Execute("SELECT * FROM test1");
                    }
                });
            }
            finally
            {
                localCluster.Shutdown(1000);
            }
        }

        [Test]
        public void ShouldCreateTheRightAmountOfConnections()
        {
            var localCluster1 = Cluster.Builder()
                .AddContactPoint(_testCluster.InitialContactPoint)
                .WithPoolingOptions(new PoolingOptions().SetCoreConnectionsPerHost(HostDistance.Local, 3))
                .Build();
            Cluster localCluster2 = null;
            try
            {
                var localSession1 = (Session)localCluster1.Connect();
                var hosts1 = localCluster1.AllHosts().ToList();
                Assert.AreEqual(2, hosts1.Count);
                //Execute multiple times a query on the newly created keyspace
                for (var i = 0; i < 6; i++)
                {
                    localSession1.Execute("SELECT * FROM system.local");
                }
                var pool11 = localSession1.GetConnectionPool(hosts1[0], HostDistance.Local);
                var pool12 = localSession1.GetConnectionPool(hosts1[1], HostDistance.Local);
                Assert.That(pool11.OpenConnections.Count(), Is.EqualTo(3));
                Assert.That(pool12.OpenConnections.Count(), Is.EqualTo(3));
                
                localCluster2 = Cluster.Builder()
                    .AddContactPoint(_testCluster.InitialContactPoint)
                    .WithPoolingOptions(new PoolingOptions().SetCoreConnectionsPerHost(HostDistance.Local, 1))
                    .Build();
                var localSession2 = (Session)localCluster2.Connect();
                var hosts2 = localCluster2.AllHosts().ToList();
                Assert.AreEqual(2, hosts2.Count);
                //Execute multiple times a query on the newly created keyspace
                for (var i = 0; i < 6; i++)
                {
                    localSession2.Execute("SELECT * FROM system.local");
                }
                var pool21 = localSession2.GetConnectionPool(hosts2[0], HostDistance.Local);
                var pool22 = localSession2.GetConnectionPool(hosts2[1], HostDistance.Local);
                Assert.That(pool21.OpenConnections.Count(), Is.EqualTo(1));
                Assert.That(pool22.OpenConnections.Count(), Is.EqualTo(1));
            }
            finally
            {
                localCluster1.Shutdown(1000);
                if (localCluster2 != null)
                {
                    localCluster2.Shutdown(1000);
                }
            }
        }

<<<<<<< HEAD
=======
        [Test]
        [Ignore("Not implemented")]
        public void SessionFaultsTasksAfterDisposed()
        {
            throw new NotImplementedException();
        }

        /// <summary>
        /// Checks that having a disposed Session created by the cluster does not affects other sessions
        /// </summary>
        [Test]
        public void SessionDisposedOnCluster()
        {
            var cluster = Cluster.Builder().AddContactPoint(IpPrefix + "1").Build();
            var session1 = cluster.Connect();
            var session2 = cluster.Connect();
            TestHelper.ParallelInvoke(() => session1.Execute("SELECT * from system.local"), 5);
            TestHelper.ParallelInvoke(() => session2.Execute("SELECT * from system.local"), 5);
            //Dispose the first session
            Trace.TraceInformation("Dispose the first session");
            session1.Dispose();

            //All nodes should be up
            Assert.AreEqual(cluster.AllHosts().Count, cluster.AllHosts().Count(h => h.IsUp));
            //And session2 should be queryable
            TestHelper.ParallelInvoke(() => session2.Execute("SELECT * from system.local"), 5);
            Trace.TraceInformation("Disposing cluster");
            cluster.Dispose();
        }
>>>>>>> 98c45849
    }
}<|MERGE_RESOLUTION|>--- conflicted
+++ resolved
@@ -14,18 +14,14 @@
 //   limitations under the License.
 //
 
-<<<<<<< HEAD
 using Cassandra.IntegrationTests.TestBase;
 using Cassandra.IntegrationTests.TestClusterManagement;
-=======
 using System.Diagnostics;
 using Cassandra.Tests;
->>>>>>> 98c45849
 using NUnit.Framework;
 using System;
 using System.Collections.Generic;
 using System.Linq;
-using System.Text;
 using System.Threading;
 using System.Threading.Tasks;
 
@@ -318,22 +314,13 @@
             }
         }
 
-<<<<<<< HEAD
-=======
-        [Test]
-        [Ignore("Not implemented")]
-        public void SessionFaultsTasksAfterDisposed()
-        {
-            throw new NotImplementedException();
-        }
-
         /// <summary>
         /// Checks that having a disposed Session created by the cluster does not affects other sessions
         /// </summary>
         [Test]
         public void SessionDisposedOnCluster()
         {
-            var cluster = Cluster.Builder().AddContactPoint(IpPrefix + "1").Build();
+            var cluster = Cluster.Builder().AddContactPoint(_testCluster.InitialContactPoint).Build();
             var session1 = cluster.Connect();
             var session2 = cluster.Connect();
             TestHelper.ParallelInvoke(() => session1.Execute("SELECT * from system.local"), 5);
@@ -349,6 +336,5 @@
             Trace.TraceInformation("Disposing cluster");
             cluster.Dispose();
         }
->>>>>>> 98c45849
     }
 }