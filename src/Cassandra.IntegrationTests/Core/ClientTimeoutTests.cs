//
//      Copyright (C) DataStax Inc.
//
//   Licensed under the Apache License, Version 2.0 (the "License");
//   you may not use this file except in compliance with the License.
//   You may obtain a copy of the License at
//
//      http://www.apache.org/licenses/LICENSE-2.0
//
//   Unless required by applicable law or agreed to in writing, software
//   distributed under the License is distributed on an "AS IS" BASIS,
//   WITHOUT WARRANTIES OR CONDITIONS OF ANY KIND, either express or implied.
//   See the License for the specific language governing permissions and
//   limitations under the License.
//

using System;
using System.Collections.Generic;
using System.Diagnostics;
using System.Linq;
using System.Threading;
using System.Threading.Tasks;
<<<<<<< HEAD
=======
using Cassandra.IntegrationTests.SimulacronAPI;
>>>>>>> 6a5b57b5
using Cassandra.IntegrationTests.TestBase;
using Cassandra.IntegrationTests.TestClusterManagement.Simulacron;
using Cassandra.Tests;

using NUnit.Framework;

namespace Cassandra.IntegrationTests.Core
{
    [TestFixture, Category("short")]
    public class ClientTimeoutTests : TestGlobals
    {
        private SimulacronCluster _testCluster;

        public ClientTimeoutTests()
        {
            Diagnostics.CassandraTraceSwitch.Level = TraceLevel.Info;
            Diagnostics.CassandraStackTraceIncluded = true;
        }

        [TearDown]
        public void TearDown()
        {
            _testCluster?.Dispose();
            _testCluster = null;
        }

        [Test]
        public void Should_Move_To_Next_Host_For_Simple_Queries()
        {
            _testCluster = SimulacronCluster.CreateNew(2);
            var socketOptions = new SocketOptions().SetReadTimeoutMillis(500);
            var builder = Cluster.Builder().AddContactPoint(_testCluster.InitialContactPoint)
                .WithSocketOptions(socketOptions);
            using (var cluster = builder.Build())
            {
                var session = cluster.Connect();
                //warmup
                TestHelper.Invoke(() => session.Execute("SELECT key FROM system.local"), 10);
                var nodes = _testCluster.GetNodes().ToList();
                var node = nodes[0];
                node.PrimeFluent(b => b
                    .WhenQuery("SELECT key FROM system.local")
                    .ThenRowsSuccess(new [] { ("key", DataType.Ascii) }, rows => rows.WithRow("123"))
                    .WithDelayInMs(2000));
                TestHelper.Invoke(() =>
                {
                    var rs = session.Execute("SELECT key FROM system.local");
                    Assert.AreEqual(nodes[1].ContactPoint, rs.Info.QueriedHost.ToString());
                }, 10);
            }
        }

        [Test]
        public void Should_Move_To_Next_Host_For_Bound_Statements()
        {
            _testCluster = SimulacronCluster.CreateNew(2);
            var socketOptions = new SocketOptions().SetReadTimeoutMillis(500);
            var builder = Cluster.Builder().AddContactPoint(_testCluster.InitialContactPoint)
                .WithSocketOptions(socketOptions);
            using (var cluster = builder.Build())
            {
                var session = cluster.Connect();
                var ps = session.Prepare("SELECT key FROM system.local");
                //warmup
                TestHelper.Invoke(() => session.Execute("SELECT key FROM system.local"), 10);
                var nodes = _testCluster.GetNodes().ToList();
                var node = nodes[0];
                node.PrimeFluent(
                    b => b.WhenQuery("SELECT key FROM system.local")
                          .ThenRowsSuccess(new [] { ("key", DataType.Ascii) }, rows => rows.WithRow("123"))
                          .WithDelayInMs(2000));
                TestHelper.Invoke(() =>
                {
                    var rs = session.Execute(ps.Bind());
                    Assert.AreEqual(nodes[1].ContactPoint, rs.Info.QueriedHost.ToString());
                }, 10);
            }
        }

        [Test]
        public void Should_Move_To_Next_Host_For_Prepare_Requests()
        {
            _testCluster = SimulacronCluster.CreateNew(2);
            var socketOptions = new SocketOptions().SetReadTimeoutMillis(3000);
            var builder = Cluster.Builder().AddContactPoint(_testCluster.InitialContactPoint)
                .WithSocketOptions(socketOptions);
            using (var cluster = builder.Build())
            {
                var session = cluster.Connect();
                //warmup
                TestHelper.Invoke(() => session.Execute("SELECT key FROM system.local"), 10);
                var node = _testCluster.GetNodes().Skip(1).First();
                node.Stop().GetAwaiter().GetResult();
                TestHelper.Invoke(() =>
                {
                    session.Prepare("SELECT key FROM system.local");
                }, 10);
                node.Start().GetAwaiter().GetResult();
            }
        }

        [Test]
        public void Should_Throw_OperationTimedOutException_When_Retry_Is_False()
        {
            _testCluster = SimulacronCluster.CreateNew(2);
            var socketOptions = new SocketOptions().SetReadTimeoutMillis(500);
            var queryOptions = new QueryOptions().SetRetryOnTimeout(false);
            var builder = Cluster.Builder().AddContactPoint(_testCluster.InitialContactPoint)
                .WithSocketOptions(socketOptions)
                .WithQueryOptions(queryOptions);
            using (var cluster = builder.Build())
            {
                var session = cluster.Connect();
                //warmup
                TestHelper.Invoke(() => session.Execute("SELECT key FROM system.local"), 10);
                var nodes = _testCluster.GetNodes().ToList();
                var node = nodes[1];
                node.PrimeFluent(
                    b => b.WhenQuery("SELECT key FROM system.local")
                          .ThenRowsSuccess(new [] { ("key", DataType.Ascii) }, rows => rows.WithRow("123"))
                          .WithDelayInMs(2000));
                var coordinators = new HashSet<string>();
                var exceptions = new List<OperationTimedOutException>();
                TestHelper.Invoke(() =>
                {
                    try
                    {
                        var rs = session.Execute("SELECT key FROM system.local");
                        coordinators.Add(rs.Info.QueriedHost.ToString());
                    }
                    catch (OperationTimedOutException ex)
                    {
                        exceptions.Add(ex);
                    }
                }, 10);
                Assert.AreEqual(1, coordinators.Count);
                Assert.AreEqual(5, exceptions.Count);
                Assert.AreEqual(nodes[0].ContactPoint, coordinators.First());
            }
        }

        [Test]
        public void Should_Wait_When_ReadTimeout_Is_Zero()
        {
            var socketOptions = new SocketOptions().SetReadTimeoutMillis(0);
            using (var simulacronCluster = SimulacronCluster.CreateNew(3))
            {
                const string cql = "SELECT key FROM system.local";
                simulacronCluster.PrimeFluent(
                    b => b.WhenQuery(cql)
                          .ThenRowsSuccess(new [] { ("key", DataType.Ascii) }, rows => rows.WithRow("123"))
                          .WithDelayInMs(30000));

                using (var cluster = Cluster.Builder().AddContactPoint(simulacronCluster.InitialContactPoint).WithSocketOptions(socketOptions).Build())
                {
                    var session = cluster.Connect();
                    var query = new SimpleStatement(cql);
                    var task = session.ExecuteAsync(query);
                    Thread.Sleep(15000);
                    Assert.AreEqual(TaskStatus.WaitingForActivation, task.Status);
                    Thread.Sleep(15000);
                    TestHelper.RetryAssert(
                        () => { Assert.AreEqual(TaskStatus.RanToCompletion, task.Status, task.Exception?.ToString() ?? "no exception"); },
                        100,
                        50);
                }
            }
        }

        /// Tests the priority of statement specific timeout over general timeout
        ///
        /// @jira_ticket CSHARP-415
        /// @expected_result A OperationTimedOutException if timeout expires.
        ///
        /// @test_category connection:timeout
        [Test]
        public void Should_Use_Statement_ReadTimeout()
        {
            const int generalReadTimeout = 100;
<<<<<<< HEAD
            const int statementReadTimeout = 10000;
=======
            const int statementReadTimeout = 5000;
>>>>>>> 6a5b57b5
            _testCluster = SimulacronCluster.CreateNew(1);
            var socketOptions = new SocketOptions().SetReadTimeoutMillis(generalReadTimeout);
            var queryOptions = new QueryOptions().SetRetryOnTimeout(false);
            var builder = Cluster.Builder().AddContactPoint(_testCluster.InitialContactPoint)
                .WithSocketOptions(socketOptions)
                .WithPoolingOptions(PoolingOptions.Create().SetHeartBeatInterval(0))
                .WithQueryTimeout(Timeout.Infinite)
                .WithQueryOptions(queryOptions);
            using (var cluster = builder.Build())
            {
                var session = cluster.Connect();
                //warmup
                TestHelper.Invoke(() => session.Execute("SELECT key FROM system.local"), 10);
                var nodes = _testCluster.GetNodes().ToList();
                var node = nodes[0];
<<<<<<< HEAD
                node.Prime(new
                {
                    when = new { query = "SELECT key FROM system.local" },
                    then = new
                    {
                        result = "success",
                        delay_in_ms = 20000,
                        rows = new[] { new { key = "123" } },
                        column_types = new { key = "ascii" },
                        ignore_on_prepare = false
                    }
                });
=======
                node.PrimeFluent(
                    b => b.WhenQuery("SELECT key FROM system.local")
                          .ThenRowsSuccess(new [] { ("key", DataType.Ascii) }, rows => rows.WithRow("123"))
                          .WithDelayInMs(30000));
>>>>>>> 6a5b57b5
                var stopWatch = new Stopwatch();
                stopWatch.Start();
                Assert.Throws<OperationTimedOutException>(() => session.Execute("SELECT key FROM system.local"));
                stopWatch.Stop();
                //precision of the timer is not guaranteed
                Assert.Greater(stopWatch.ElapsedMilliseconds, generalReadTimeout - 4500);
                Assert.Less(stopWatch.ElapsedMilliseconds, generalReadTimeout + 4500);

                //Try with an specified timeout at Statement level
                var stmt = new SimpleStatement("SELECT key FROM system.local")
                    .SetReadTimeoutMillis(statementReadTimeout);
                stopWatch.Restart();
                Assert.Throws<OperationTimedOutException>(() => session.Execute(stmt));
                stopWatch.Stop();
                //precision of the timer is not guaranteed
<<<<<<< HEAD
                Assert.Greater(stopWatch.ElapsedMilliseconds, statementReadTimeout - 4500);
                Assert.Less(stopWatch.ElapsedMilliseconds, statementReadTimeout + 4500);
=======
                Assert.Greater(stopWatch.ElapsedMilliseconds, statementReadTimeout - 2500);
                Assert.Less(stopWatch.ElapsedMilliseconds, statementReadTimeout + 2500);
>>>>>>> 6a5b57b5
            }
        }

        /// Tests a NoHostAvailableException is raised when all hosts down with read timeout
        ///
        /// Should_Throw_NoHostAvailableException_When_All_Hosts_Down tests that the driver quickly throws a NoHostAvailableException
        /// when all nodes in the cluster is down, given a set ReadTimeoutMillis of 3 seconds.
        ///
        /// @since 2.7.0
        /// @jira_ticket CSHARP-332
        /// @expected_result A NoHostAvailableException should be raised after 3 seconds.
        ///
        /// @test_category connection:timeout
        [Test]
        public void Should_Throw_NoHostAvailableException_When_All_Hosts_Down()
        {
            _testCluster = SimulacronCluster.CreateNew(2);
            var socketOptions = new SocketOptions().SetReadTimeoutMillis(500);
            var builder = Cluster.Builder().AddContactPoint(_testCluster.InitialContactPoint)
                .WithSocketOptions(socketOptions);
            using (var cluster = builder.Build())
            {
                var session = cluster.Connect();
                //warmup
                TestHelper.Invoke(() => session.Execute("SELECT key FROM system.local"), 10);
                _testCluster.PrimeFluent(
                    b => b.WhenQuery("SELECT key FROM system.local")
                          .ThenRowsSuccess(new [] { ("key", DataType.Ascii) }, rows => rows.WithRow("123"))
                          .WithDelayInMs(10000));
                var ex = Assert.Throws<NoHostAvailableException>(() => session.Execute("SELECT key FROM system.local"));
                Assert.AreEqual(2, ex.Errors.Count);
                foreach (var innerException in ex.Errors.Values)
                {
                    Assert.IsInstanceOf<OperationTimedOutException>(innerException);
                }
            }
        }

        [Test]
        public void Should_Throw_NoHostAvailable_When_Startup_Times_out()
        {
            _testCluster = SimulacronCluster.CreateNew(1);
            var socketOptions = new SocketOptions().SetReadTimeoutMillis(1000).SetConnectTimeoutMillis(1000);
            var builder = Cluster.Builder()
                                 .AddContactPoint(_testCluster.InitialContactPoint)
                                 .WithSocketOptions(socketOptions);
            using (var cluster = builder.Build())
            {
                _testCluster.GetNodes().First().DisableConnectionListener(0, "reject_startup").GetAwaiter().GetResult();
                var ex = Assert.Throws<NoHostAvailableException>(() => cluster.Connect());
                Assert.AreEqual(1, ex.Errors.Count);
                foreach (var innerException in ex.Errors.Values)
                {
                    Assert.IsInstanceOf<OperationTimedOutException>(innerException);
                }
            }
        }

        [Test]
        public void Should_Not_Leak_Connections_Test()
        {
            _testCluster = SimulacronCluster.CreateNew(1);
            var socketOptions = new SocketOptions().SetReadTimeoutMillis(1).SetConnectTimeoutMillis(1);

            var node = _testCluster.GetNodes().First();
            node.DisableConnectionListener(0, "reject_startup").GetAwaiter().GetResult();
            var clusters = Enumerable.Range(0, 100).Select(
                b => Cluster.Builder()
                            .AddContactPoint(_testCluster.InitialContactPoint)
                            .WithSocketOptions(socketOptions)
                            .Build()).ToList();

            decimal initialMemory = GC.GetTotalMemory(true);

            try
            {
                var tasks = clusters.Select(c => Task.Run(async () =>
                {
                    try
                    {
                        await c.ConnectAsync().ConfigureAwait(false);
                    }
                    catch (NoHostAvailableException ex)
                    {
                        Assert.AreEqual(1, ex.Errors.Count);
                        return;
                    }

                    Assert.Fail();
                })).ToArray();

                Task.WaitAll(tasks);

                foreach (var t in tasks)
                {
                    t.Dispose();
                }

                tasks = null;
                
                GC.Collect();
                Thread.Sleep(1000);
                Assert.Less(GC.GetTotalMemory(true) / initialMemory, 1.5M,
                    "Should not exceed a 50% (1.5) more than was previously allocated");

                initialMemory = GC.GetTotalMemory(true);
                
                const int length = 100;
                
                tasks = clusters.Select(c => Task.Run(async () =>
                {
                    for (var i = 0; i < length; i++)
                    {
                        try
                        {
                            await c.ConnectAsync().ConfigureAwait(false);
                        }
                        catch (NoHostAvailableException ex)
                        {
                            Assert.AreEqual(1, ex.Errors.Count);
                            continue;
                        }

                        Assert.Fail();
                    }
                })).ToArray();

                Task.WaitAll(tasks);
                
                foreach (var t in tasks)
                {
                    t.Dispose();
                }

                tasks = null;
                
                GC.Collect();
                Thread.Sleep(1000);
                Assert.Less(GC.GetTotalMemory(true) / initialMemory, 1.5M,
                    "Should not exceed a 50% (1.5) more than was previously allocated");

            }
            finally
            {
                foreach (var c in clusters)
                {
                    c.Dispose();
                }
            }
        }
    }
}<|MERGE_RESOLUTION|>--- conflicted
+++ resolved
@@ -20,10 +20,7 @@
 using System.Linq;
 using System.Threading;
 using System.Threading.Tasks;
-<<<<<<< HEAD
-=======
 using Cassandra.IntegrationTests.SimulacronAPI;
->>>>>>> 6a5b57b5
 using Cassandra.IntegrationTests.TestBase;
 using Cassandra.IntegrationTests.TestClusterManagement.Simulacron;
 using Cassandra.Tests;
@@ -203,11 +200,7 @@
         public void Should_Use_Statement_ReadTimeout()
         {
             const int generalReadTimeout = 100;
-<<<<<<< HEAD
-            const int statementReadTimeout = 10000;
-=======
             const int statementReadTimeout = 5000;
->>>>>>> 6a5b57b5
             _testCluster = SimulacronCluster.CreateNew(1);
             var socketOptions = new SocketOptions().SetReadTimeoutMillis(generalReadTimeout);
             var queryOptions = new QueryOptions().SetRetryOnTimeout(false);
@@ -223,25 +216,10 @@
                 TestHelper.Invoke(() => session.Execute("SELECT key FROM system.local"), 10);
                 var nodes = _testCluster.GetNodes().ToList();
                 var node = nodes[0];
-<<<<<<< HEAD
-                node.Prime(new
-                {
-                    when = new { query = "SELECT key FROM system.local" },
-                    then = new
-                    {
-                        result = "success",
-                        delay_in_ms = 20000,
-                        rows = new[] { new { key = "123" } },
-                        column_types = new { key = "ascii" },
-                        ignore_on_prepare = false
-                    }
-                });
-=======
                 node.PrimeFluent(
                     b => b.WhenQuery("SELECT key FROM system.local")
                           .ThenRowsSuccess(new [] { ("key", DataType.Ascii) }, rows => rows.WithRow("123"))
                           .WithDelayInMs(30000));
->>>>>>> 6a5b57b5
                 var stopWatch = new Stopwatch();
                 stopWatch.Start();
                 Assert.Throws<OperationTimedOutException>(() => session.Execute("SELECT key FROM system.local"));
@@ -257,13 +235,8 @@
                 Assert.Throws<OperationTimedOutException>(() => session.Execute(stmt));
                 stopWatch.Stop();
                 //precision of the timer is not guaranteed
-<<<<<<< HEAD
-                Assert.Greater(stopWatch.ElapsedMilliseconds, statementReadTimeout - 4500);
-                Assert.Less(stopWatch.ElapsedMilliseconds, statementReadTimeout + 4500);
-=======
                 Assert.Greater(stopWatch.ElapsedMilliseconds, statementReadTimeout - 2500);
                 Assert.Less(stopWatch.ElapsedMilliseconds, statementReadTimeout + 2500);
->>>>>>> 6a5b57b5
             }
         }
 
