--- conflicted
+++ resolved
@@ -1,13 +1,8 @@
 ﻿<?xml version="1.0" encoding="utf-8" ?>
 <configuration>
   <appSettings>
-<<<<<<< HEAD
-    <add key="CassandraVersion" value="1.2.19"/>
+    <add key="CassandraVersion" value="2.1.2"/>
     <add key="DefaultIpPrefix" value="127.0.0."/>
     <add key="LogLevel" value="Debug"/>
-=======
-    <add key="CassandraVersion" value="2.1.2"/>
-    <add key="IpPrefix" value="127.0.0."/>
->>>>>>> 2e534b24
   </appSettings>
 </configuration>