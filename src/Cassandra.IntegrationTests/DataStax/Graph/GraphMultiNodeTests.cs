//
//      Copyright (C) DataStax Inc.
//
//   Licensed under the Apache License, Version 2.0 (the "License");
//   you may not use this file except in compliance with the License.
//   You may obtain a copy of the License at
//
//      http://www.apache.org/licenses/LICENSE-2.0
//
//   Unless required by applicable law or agreed to in writing, software
//   distributed under the License is distributed on an "AS IS" BASIS,
//   WITHOUT WARRANTIES OR CONDITIONS OF ANY KIND, either express or implied.
//   See the License for the specific language governing permissions and
//   limitations under the License.
//

using System;
using System.Collections.Generic;
using System.Diagnostics;
using System.Linq;
using System.Net;
using System.Text;
using System.Text.RegularExpressions;
using System.Threading;
using Cassandra.DataStax.Graph;
using Cassandra.IntegrationTests.TestBase;
using Cassandra.IntegrationTests.TestClusterManagement;
using Cassandra.Tests;
using NUnit.Framework;

namespace Cassandra.IntegrationTests.DataStax.Graph
{
    [Category(TestCategory.Short), Category(TestCategory.RealClusterLong)]
    [TestDseVersion(5, 0)]
    class GraphMultiNodeTests : BaseIntegrationTest
    {
        private const string GraphName = "multiNodeGraph";
        private ITestCluster _testCluster;

        [OneTimeSetUp]
        public void OneTimeSetUp()
        {
            _testCluster = TestClusterManager.CreateNew(1, new TestClusterOptions
            {
                Workloads = new[] { "graph", "spark" }
            });
            Trace.TraceInformation("Waiting additional time for test Cluster to be ready");
            Thread.Sleep(20000);
        }

        private void PrepareForSparkTest(ITestCluster testCluster)
        {
            const string replicationConfigStr = "{'class' : 'SimpleStrategy', 'replication_factor' : 2}";
            using (var cluster = ClusterBuilder().AddContactPoint(TestClusterManager.InitialContactPoint).Build())
            {
                WaitForWorkers(1);

                var session = cluster.Connect();

                Trace.TraceInformation("GraphMultiNodeTests: Altering keyspace for dse_leases");
                session.Execute(
                    "ALTER KEYSPACE dse_leases WITH REPLICATION = {'class': 'NetworkTopologyStrategy', 'GraphAnalytics': '2'}");

                Trace.TraceInformation("GraphMultiNodeTests: Bootstrapping node 2");
                testCluster.BootstrapNode(2, false);
                Trace.TraceInformation("GraphMultiNodeTests: Setting workload");
                testCluster.SetNodeWorkloads(2, new[] {"graph", "spark"});
                Trace.TraceInformation("GraphMultiNodeTests: Starting node 2");
                testCluster.Start(2);
                Trace.TraceInformation("Waiting additional time for new node to be ready");
                Thread.Sleep(15000);
                WaitForWorkers(2);

                Trace.TraceInformation("GraphMultiNodeTests: Creating graph");
                session.ExecuteGraph(new SimpleGraphStatement(
                    "system.graph(name)" + 
                    ".option('graph.replication_config').set(replicationConfig)" +
                    ".option('graph.system_replication_config').set(replicationConfig)" +
                    ".ifNotExists()" + 
                    (!TestClusterManager.SupportsNextGenGraph() ? string.Empty : ".engine(Classic)") +
                    ".create()", 
                    new {name = GraphMultiNodeTests.GraphName, replicationConfig = replicationConfigStr}));
                Trace.TraceInformation("GraphMultiNodeTests: Created graph");

                var graphStatements = new StringBuilder();
                graphStatements.Append(BaseIntegrationTest.MakeStrict + "\n");
                graphStatements.Append(BaseIntegrationTest.AllowScans + "\n");
                graphStatements.Append(BaseIntegrationTest.ClassicSchemaGremlinQuery + "\n");
                graphStatements.Append(BaseIntegrationTest.ClassicLoadGremlinQuery);
                session.ExecuteGraph(new SimpleGraphStatement(graphStatements.ToString()).SetGraphName(GraphMultiNodeTests.GraphName));
            }
        }

        [OneTimeTearDown]
        public void OneTimeTearDown()
        {
            TestClusterManager.TryRemove();
        }

        public void WaitForWorkers(int expectedWorkers)
        {
            Trace.TraceInformation("GraphMultiNodeTests: WaitForWorkers");
<<<<<<< HEAD
            var primary = FindSparkPrimary();
            var client = new HttpClient();
            var count = 100;
            while (count > 0)
            {
                var task = client.GetAsync(string.Format("http://{0}:7080", primary));
=======
            var master = FindSparkMaster();
            var client = new TestHttpClient(new Uri(string.Format("http://{0}:7080", master)));
            var count = 100;
            while (count > 0)
            {
                var task = client.SendAsync(TestHttpClient.Get, string.Empty);
>>>>>>> b01dbc1c
                task.Wait(5000);
                var body = task.Result;
                var match = Regex.Match(body, "Alive\\s+Workers:.*(\\d+)</li>", RegexOptions.Multiline);
                if (match.Success && match.Groups.Count > 1)
                {
                    try
                    {
                        var workers = int.Parse(match.Groups[1].Value);
                        if (workers == expectedWorkers)
                        {
                            return;
                        }
                    }
                    catch
                    {
                        // ignored
                    }
                }
                count--;
                Thread.Sleep(500);
            }
        }

        public string FindSparkPrimary()
        {
            Trace.TraceInformation("GraphMultiNodeTests: FindSparkPrimary");
            using (var cluster = ClusterBuilder()
                        .AddContactPoint(TestClusterManager.InitialContactPoint)
                        .WithLoadBalancingPolicy(Cassandra.Policies.DefaultLoadBalancingPolicy)
                        .Build())
            {
                var session = cluster.Connect();

                var sparksRS = session.Execute(new SimpleStatement("call DseClientTool.getAnalyticsGraphServer();"));
                var result = sparksRS.ToArray();
                var sparkLocation = ((SortedDictionary<string, string>)result.First()[0])["location"];
                var sparkHost = sparkLocation.Split(':')[0];
                return sparkHost;
            }
        }
        
        [Test, TestDseVersion(5, 0)]
        public void Should_Contact_Spark_Primary_Directly()
        {
            PrepareForSparkTest(_testCluster);
            Trace.TraceInformation("GraphMultiNodeTests: Should_Contact_Spark_Primary_Directly");
            var sparkHost = FindSparkPrimary();

            using (var cluster = ClusterBuilder()
                .AddContactPoint(TestClusterManager.InitialContactPoint)
                .WithGraphOptions(new GraphOptions().SetName(GraphMultiNodeTests.GraphName))
                .WithLoadBalancingPolicy(Cassandra.Policies.DefaultLoadBalancingPolicy)
                .Build())
            {
                var session = cluster.Connect();
                for (var i = 0; i < 10; i++)
                {
                    var rs = session.ExecuteGraph(new SimpleGraphStatement("g.V().count()").SetGraphSourceAnalytics().SetReadTimeoutMillis(120000));
                    Assert.AreEqual(sparkHost, rs.Info.QueriedHost.Address.ToString());
                }
            }
        }

        [Test, Order(1)]
        public void Should_Parse_Dse_Workload()
        {
            TestUtils.VerifyCurrentClusterWorkloads(TestClusterManager.CheckDseVersion(Version.Parse("5.1"), Comparison.GreaterThanOrEqualsTo)
                ? new[] {"Analytics", "Cassandra", "Graph"}
                : new[] {"Analytics"});
        }
    }
}<|MERGE_RESOLUTION|>--- conflicted
+++ resolved
@@ -100,21 +100,12 @@
         public void WaitForWorkers(int expectedWorkers)
         {
             Trace.TraceInformation("GraphMultiNodeTests: WaitForWorkers");
-<<<<<<< HEAD
             var primary = FindSparkPrimary();
-            var client = new HttpClient();
-            var count = 100;
-            while (count > 0)
-            {
-                var task = client.GetAsync(string.Format("http://{0}:7080", primary));
-=======
-            var master = FindSparkMaster();
-            var client = new TestHttpClient(new Uri(string.Format("http://{0}:7080", master)));
+            var client = new TestHttpClient(new Uri(string.Format("http://{0}:7080", primary)));
             var count = 100;
             while (count > 0)
             {
                 var task = client.SendAsync(TestHttpClient.Get, string.Empty);
->>>>>>> b01dbc1c
                 task.Wait(5000);
                 var body = task.Result;
                 var match = Regex.Match(body, "Alive\\s+Workers:.*(\\d+)</li>", RegexOptions.Multiline);
