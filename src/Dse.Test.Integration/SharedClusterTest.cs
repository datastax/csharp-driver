//
//  Copyright (C) 2017 DataStax, Inc.
//
//  Please see the license for details:
//  http://www.datastax.com/terms/datastax-dse-driver-license-terms
//

using System.Collections.Generic;
using System.Diagnostics;
using System.Globalization;
using System.Threading;

using Dse.Test.Integration.TestClusterManagement;

using NUnit.Framework;

namespace Dse.Test.Integration
{
    /// <summary>
    /// Represents a test fixture that on setup, it creates a test cluster available for all tests.
    /// <para>
    /// With a shared session and cluster.
    /// </para>
    /// </summary>
    [TestFixture]
    public abstract class SharedClusterTest : TestGlobals
    {
        private static ITestCluster _reusableInstance;
        private readonly bool _reuse;
        protected readonly List<ICluster> ClusterInstances = new List<ICluster>();

        /// <summary>
        /// Gets the amount of nodes in the test cluster
        /// </summary>
        protected int AmountOfNodes { get; private set; }

        /// <summary>
        /// Determines if an ISession needs to be created to share during the lifetime of this instance
        /// </summary>
        protected bool CreateSession { get; set; }

        /// <summary>
        /// Gets the Cassandra cluster that is used for testing
        /// </summary>
        protected ITestCluster TestCluster { get; private set; }

        /// <summary>
        /// The shared cluster instance of the fixture
        /// </summary>
        protected Cluster Cluster { get; private set; }

        /// <summary>
        /// The shared Session instance of the fixture
        /// </summary>
        protected ISession Session { get; set; }

        /// <summary>
        /// It executes the queries provided on test fixture setup.
        /// Ignored when null.
        /// </summary>
        protected virtual string[] SetupQueries
        {
            get { return null; }
        }

        /// <summary>
        /// Gets or sets the name of the default keyspace used for this instance
        /// </summary>
        protected string KeyspaceName { get; set; }

        protected TestClusterOptions Options { get; set; }

        protected SharedClusterTest(int amountOfNodes = 1, bool createSession = true, bool reuse = true, TestClusterOptions options = null)
        {
            //only reuse single node clusters
            _reuse = reuse && amountOfNodes == 1;
            AmountOfNodes = amountOfNodes;
            KeyspaceName = TestUtils.GetUniqueKeyspaceName().ToLowerInvariant();
            CreateSession = createSession;
            Options = options;
        }

        [OneTimeSetUp]
        public virtual void OneTimeSetUp()
        {
<<<<<<< HEAD
            CultureInfo.DefaultThreadCurrentCulture = CultureInfo.InvariantCulture;
            CultureInfo.DefaultThreadCurrentUICulture = CultureInfo.InvariantCulture;

            Thread.CurrentThread.CurrentUICulture = CultureInfo.InvariantCulture;
            Thread.CurrentThread.CurrentCulture = CultureInfo.InvariantCulture;

            if (_reuse && _reusableInstance != null && ReferenceEquals(_reusableInstance, TestClusterManager.LastInstance))
=======
            if (_reuse && _reusableInstance != null 
                       && ReferenceEquals(_reusableInstance, TestClusterManager.LastInstance)
                       && ((Options != null && Options.Equals(TestClusterManager.LastOptions)) || (Options == null && TestClusterManager.LastOptions == null))
                       && AmountOfNodes == TestClusterManager.LastAmountOfNodes)
>>>>>>> 26f71f96
            {
                Trace.WriteLine("Reusing ccm instance");
                TestCluster = _reusableInstance;
            }
            else
            {
                TestCluster = TestClusterManager.CreateNew(AmountOfNodes, Options);
                if (_reuse)
                {
                    _reusableInstance = TestCluster;
                }
                else
                {
                    _reusableInstance = null;
                }
            }
            if (CreateSession)
            {
                CreateCommonSession();
                if (SetupQueries != null)
                {
                    ExecuteSetupQueries();
                }
            }
        }

        protected virtual void CreateCommonSession()
        {
            Cluster = Cluster.Builder().AddContactPoint(TestCluster.InitialContactPoint)
                .WithQueryTimeout(60000)
                .WithSocketOptions(new SocketOptions().SetConnectTimeoutMillis(30000))
                .Build();
            Session = (Session)Cluster.Connect();
            Session.CreateKeyspace(KeyspaceName, null, false);
            Session.ChangeKeyspace(KeyspaceName);
        }

        protected virtual void ExecuteSetupQueries()
        {
            foreach (var query in SetupQueries)
            {
                Session.Execute(query);
            }
        }

        [OneTimeTearDown]
        public virtual void OneTimeTearDown()
        {
            if (Cluster != null)
            {
                Cluster.Shutdown(1000);
            }
            //Shutdown the other instances created by helper methods
            foreach (var c in ClusterInstances)
            {
                c.Shutdown(1000);
            }
        }

        protected ISession GetNewSession(string keyspace = null)
        {
            return GetNewCluster().Connect(keyspace);
        }

        protected ICluster GetNewCluster()
        {
            var cluster = Cluster.Builder().AddContactPoint(TestCluster.InitialContactPoint).Build();
            ClusterInstances.Add(cluster);
            return cluster;
        }
    }
}<|MERGE_RESOLUTION|>--- conflicted
+++ resolved
@@ -83,20 +83,16 @@
         [OneTimeSetUp]
         public virtual void OneTimeSetUp()
         {
-<<<<<<< HEAD
             CultureInfo.DefaultThreadCurrentCulture = CultureInfo.InvariantCulture;
             CultureInfo.DefaultThreadCurrentUICulture = CultureInfo.InvariantCulture;
 
             Thread.CurrentThread.CurrentUICulture = CultureInfo.InvariantCulture;
             Thread.CurrentThread.CurrentCulture = CultureInfo.InvariantCulture;
 
-            if (_reuse && _reusableInstance != null && ReferenceEquals(_reusableInstance, TestClusterManager.LastInstance))
-=======
             if (_reuse && _reusableInstance != null 
                        && ReferenceEquals(_reusableInstance, TestClusterManager.LastInstance)
                        && ((Options != null && Options.Equals(TestClusterManager.LastOptions)) || (Options == null && TestClusterManager.LastOptions == null))
                        && AmountOfNodes == TestClusterManager.LastAmountOfNodes)
->>>>>>> 26f71f96
             {
                 Trace.WriteLine("Reusing ccm instance");
                 TestCluster = _reusableInstance;
