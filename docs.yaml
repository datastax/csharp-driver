--- conflicted
+++ resolved
@@ -37,24 +37,16 @@
   3.5: http://docs.datastax.com/en/drivers/csharp/3.5
   3.6: http://docs.datastax.com/en/drivers/csharp/3.6
   3.7: http://docs.datastax.com/en/drivers/csharp/3.7
-<<<<<<< HEAD
-=======
   3.8: http://docs.datastax.com/en/drivers/csharp/3.8
->>>>>>> d862be4e
 checks:
   external_links:
     exclude:
       - 'https://ci.appveyor.com/api/projects/status/ri1olv8bl7b7yk7y/branch/master?svg=true'
 versions:
-<<<<<<< HEAD
-  - name: '3.7'
-    ref: 'master'
-=======
   - name: '3.8'
     ref: '3.8'
   - name: '3.7'
     ref: '3.7'
->>>>>>> d862be4e
   - name: '3.6'
     ref: '3.6'
   - name: '3.5'
